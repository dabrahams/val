--- conflicted
+++ resolved
@@ -49,11 +49,7 @@
       uses: mattpolzin/swift-codecov-action@0.7.3
       with:
         SORT_ORDER: +cov
-<<<<<<< HEAD
         MINIMUM_COVERAGE: 85
-=======
-        MINIMUM_COVERAGE: 84
->>>>>>> 59f36cb2
         CODECOV_JSON: .build/${{ matrix.configuration }}/codecov/*.json
 
   build-native:
