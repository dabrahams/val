--- conflicted
+++ resolved
@@ -14,12 +14,8 @@
     try checkAnnotatedHyloFileDiagnostics(inFileAt: hyloFilePath, expectSuccess: expectSuccess) {
       (valSource, diagnostics) in
       // Note: built-in module is visible so that we can test built-in function calls.
-<<<<<<< HEAD
-      var ast = AST(libraryRoot: coreLibrarySourceRoot)
-=======
       var ast = try Host.freestandingLibraryAST.get()
 
->>>>>>> 8bc61e0b
       let module = try ast.makeModule(
         valSource.baseName, sourceCode: [valSource], builtinModuleAccess: true,
         diagnostics: &diagnostics)
