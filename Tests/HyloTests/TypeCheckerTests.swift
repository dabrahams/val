--- conflicted
+++ resolved
@@ -14,11 +14,7 @@
     try checkAnnotatedHyloFileDiagnostics(inFileAt: hyloFilePath, expectSuccess: expectSuccess) {
       (source, diagnostics) in
 
-<<<<<<< HEAD
-      var ast = AST(libraryRoot: coreLibrarySourceRoot)
-=======
       var ast = try Host.freestandingLibraryAST.get()
->>>>>>> 8bc61e0b
 
       _ = try ast.makeModule(
         source.baseName, sourceCode: [source], builtinModuleAccess: true,
