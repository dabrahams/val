--- conflicted
+++ resolved
@@ -13,12 +13,8 @@
     try checkAnnotatedHyloFileDiagnostics(inFileAt: hyloFilePath, expectSuccess: expectSuccess) {
       (source, diagnostics) in
 
-<<<<<<< HEAD
-      var ast = AST(coreModuleFor: CompilerInfo())
-=======
-      var ast = AST(libraryRoot: coreLibrarySourceRoot)
+      var ast = AST(libraryRoot: coreLibrarySourceRoot, for: CompilerInfo())
 
->>>>>>> 98fcde7a
       _ = try ast.makeModule(
         source.baseName, sourceCode: [source], builtinModuleAccess: true,
         diagnostics: &diagnostics)
