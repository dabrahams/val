import Core
import FrontEnd
import IR
import StandardLibrary
import TestUtils
import XCTest

final class ManglingTests: XCTestCase {

  func testDeclarations() throws {
    let text = """
      import Hylo

      namespace Stash {
        type A {}

        trait Indexable {
          value size
          type Index
        }

        typealias Number = Int
      }

      type Angle {
        public var radians: Float64
        public memberwise init
        public init(degrees: Float64) {
          &self.radians = 0.0
        }
        public property degrees: Float64 {
          let { 0.0 }
          inout { var x = 0.0; yield &x }
        }
      }

      type B<X> {
        public memberwise init
      }

      fun français(_ x: Int, label y: Stash.A) -> Int {
        let (bar, ham) = (1, 2)
        return bar + ham
      }

      fun 複雑(サ: B<Int>, シ: Union<Int, Bool, B<Int>>) -> {ス: Int, セ: Bool} {}

      fun foo(y: Int) {
        let local = 0
        let lambda = fun[let capture = local](x: Int) { local + x }
        if true {
          let z = lambda(x: y)
        }

        extension B {
          fun hammer() {}
        }

        conformance Stash.A: Deinitializable {}
      }

      fun bar() {
        let f = fun (a: Int) -> Void {}
        let g = fun (a: Int) -> Void {}
      }
      """

    let input = SourceFile(synthesizedText: text, named: "main")
    let (p, m) = try checkNoDiagnostic { (d) in
<<<<<<< HEAD
      var ast = AST(standardLibraryModuleFor: CompilerInfo())
=======
      var ast = AST(libraryRoot: standardLibrarySourceRoot)
>>>>>>> 98fcde7a
      let main = try ast.makeModule("Main", sourceCode: [input], diagnostics: &d)
      let base = ScopedProgram(ast)
      return (try TypedProgram(annotating: base, reportingDiagnosticsTo: &d), main)
    }

    var o = SymbolCollector(forNodesIn: p)
    p.ast.walk(m, notifying: &o)

    var expected: Set = [
      "Main",
      "Main.Stash",
      "Main.Stash.A",
      "Main.Angle.init",
      "Main.Angle.degrees().inout",
      "Main.français(_:label:).bar",
    ]

    for m in o.symbols.keys {
      let demangled = try XCTUnwrap(DemangledSymbol(m), "unable to demangle \"\(m)\"")
      expected.remove(demangled.description)
    }
    XCTAssert(expected.isEmpty, "symbols not found: \(list: expected)")
  }

  func testTypes() throws {
    let p = try checkNoDiagnostic { (d) in
<<<<<<< HEAD
      let ast = AST(standardLibraryModuleFor: CompilerInfo())
=======
      let ast = AST(libraryRoot: standardLibrarySourceRoot)
>>>>>>> 98fcde7a
      let base = ScopedProgram(ast)
      return try TypedProgram(annotating: base, reportingDiagnosticsTo: &d)
    }

    /// Asserts that demangling description of the mangled representation of `t` is `description`.
    func assertDemangledOfMangled<T: TypeProtocol>(
      _ t: T, is description: String, line: UInt = #line
    ) throws {
      let m = p.mangled(t)
      let d = try XCTUnwrap(DemangledSymbol(m), "unable to demangle \"\(m)\"", line: line)
      XCTAssertEqual(d.description, description, line: line)
    }

    try assertDemangledOfMangled(AnyType.any, is: "Any")
    try assertDemangledOfMangled(AnyType.never, is: "Never")
    try assertDemangledOfMangled(AnyType.void, is: "Void")
    try assertDemangledOfMangled(MetatypeType(of: AnyType.void), is: "Metatype<Void>")
    try assertDemangledOfMangled(p.ast.coreType("Int")!, is: "Hylo.Int")
    try assertDemangledOfMangled(
      ExistentialType(traits: [p.ast.core.movable.type], constraints: []),
      is: "any Hylo.Movable")
  }

}

/// An AST visitation callback that collects mangled symbols, asserting that they are unique.
private struct SymbolCollector: ASTWalkObserver {

  /// The program containing the visited AST nodes.
  let program: TypedProgram

  /// The line at which this instance has been created.
  let failuresReportingLine: UInt

  /// A table mapping mangled symbols to their source.
  private(set) var symbols: [String: AnyDeclID] = [:]

  /// Creates an instance observing the nodes in `p` and reporting assertion failures as though
  /// they occurred at line `l` of this source file..
  init(forNodesIn p: TypedProgram, reportingFailuresAtLine l: UInt = #line) {
    self.program = p
    self.failuresReportingLine = l
  }

  mutating func willEnter(_ n: AnyNodeID, in ast: AST) -> Bool {
    // Binding declarations can't be mangled.
    if n.kind == BindingDecl.self {
      return true
    }

    if let d = AnyDeclID(n) {
      let s = program.mangled(d)
      let k = symbols.updateValue(d, forKey: s)
      XCTAssert(
        k == nil, "mangled representation of \(d.kind) collides with \(k!.kind)",
        line: failuresReportingLine)
    }

    return true
  }

}<|MERGE_RESOLUTION|>--- conflicted
+++ resolved
@@ -67,11 +67,7 @@
 
     let input = SourceFile(synthesizedText: text, named: "main")
     let (p, m) = try checkNoDiagnostic { (d) in
-<<<<<<< HEAD
-      var ast = AST(standardLibraryModuleFor: CompilerInfo())
-=======
-      var ast = AST(libraryRoot: standardLibrarySourceRoot)
->>>>>>> 98fcde7a
+      var ast = AST(libraryRoot: standardLibrarySourceRoot, for: CompilerInfo())
       let main = try ast.makeModule("Main", sourceCode: [input], diagnostics: &d)
       let base = ScopedProgram(ast)
       return (try TypedProgram(annotating: base, reportingDiagnosticsTo: &d), main)
@@ -98,11 +94,7 @@
 
   func testTypes() throws {
     let p = try checkNoDiagnostic { (d) in
-<<<<<<< HEAD
-      let ast = AST(standardLibraryModuleFor: CompilerInfo())
-=======
-      let ast = AST(libraryRoot: standardLibrarySourceRoot)
->>>>>>> 98fcde7a
+      let ast = AST(libraryRoot: standardLibrarySourceRoot, for: CompilerInfo())
       let base = ScopedProgram(ast)
       return try TypedProgram(annotating: base, reportingDiagnosticsTo: &d)
     }
