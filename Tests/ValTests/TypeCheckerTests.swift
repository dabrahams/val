--- conflicted
+++ resolved
@@ -16,7 +16,6 @@
     baseAST.importCoreModule()
 
     // Execute the test cases.
-<<<<<<< HEAD
     try withFiles(in: testCaseDirectory, { (url) in
       // Parse the test case.
       let tc = try TestCase(source: SourceFile(contentsOf: url))
@@ -26,15 +25,13 @@
       let module = try ast.insert(wellFormed: ModuleDecl(name: tc.name))
 
       // Parse the input.
-      let parseResult = try Parser.parse(tc.source, into: module, in: &ast)
-      var parseErrorOccured = false
+      let parseResult = Parser.parse(tc.source, into: module, in: &ast)
       for d in parseResult.diagnostics where d.level == .error {
         record(XCTIssue(d))
-        parseErrorOccured = true
       }
 
       // Exit if a parse error occured.
-      if parseErrorOccured { return true }
+      if parseResult.failed { return true }
 
       // Run the type checker.
       var checker = TypeChecker(program: ScopedProgram(ast: ast))
@@ -51,48 +48,6 @@
       // Move to the next test case.
       return true
     })
-=======
-    try TestCase.executeAll(
-      in: testCaseDirectory,
-      { (tc) in
-        // Create an AST for the test case.
-        var ast = baseAST
-
-        // Create a module for the input.
-        let module = try ast.insert(wellFormed: ModuleDecl(name: tc.name))
-
-        // Parse the input.
-        let parseResult = Parser.parse(tc.source, into: module, in: &ast)
-        if parseResult.failed {
-          XCTFail("\(tc.name): parsing failed")
-          return
-        }
-
-        // Run the type checker.
-        var checker = TypeChecker(program: ScopedProgram(ast: ast))
-        let success = checker.check(module: module)
-
-        // Create a diagnostic checker.
-        var diagnosticChecker = DiagnosticChecker(
-          testCaseName: tc.name, diagnostics: checker.diagnostics)
-
-        // Process the test annotations.
-        for annotation in tc.annotations {
-          switch annotation.command {
-          case "expect-failure":
-            XCTAssert(!success, "\(tc.name): type checking succeeded, but expected failure")
-          case "expect-success":
-            XCTAssert(success, "\(tc.name): type checking failed, but expected success")
-          case "diagnostic":
-            diagnosticChecker.handle(annotation)
-          default:
-            XCTFail("\(tc.name): unexpected test command: '\(annotation.command)'")
-          }
-        }
-
-        diagnosticChecker.finalize()
-      })
->>>>>>> aec2a85e
   }
 
 }