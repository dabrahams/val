--- conflicted
+++ resolved
@@ -28,12 +28,6 @@
         fatalError("not implemented")
       }
     }
-<<<<<<< HEAD
-
-    // TODO: Determine if all generic parameters are bound
-    self.arguments = args
-=======
->>>>>>> e5aa3bf8
     self.flags = flags
   }
 
