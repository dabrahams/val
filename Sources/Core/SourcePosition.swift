--- conflicted
+++ resolved
@@ -37,14 +37,7 @@
 
   /// Returns the text of the line in which `self` resides, including any trailing newline.
   public func textOfLine() -> Substring {
-<<<<<<< HEAD
-    let l = lineAndColumn().line
-    return l < file.lineStarts.count
-      ? file.text[file.lineStarts[l - 1] ..< file.lineStarts[l]]
-      : file.text[file.lineStarts.last!...]
-=======
-    return file.textOfLine(lineAndColumn().line)
->>>>>>> d1209d47
+    file.textOfLine(file.line(containing: index))
   }
 }
 
