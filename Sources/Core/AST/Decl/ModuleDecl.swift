/// A module declaration.
public struct ModuleDecl: SingleEntityDecl, LexicalScope {

  /// The name of the module.
  public let baseName: String

  /// The source files in the module.
  public private(set) var sources: [NodeID<TopLevelDeclSet>] = []

  public init(name: String) {
<<<<<<< HEAD
    self.baseName = name
    let f = SourceFile(synthesizedText: "/* module: \(name) */")
    self.site = f.position(f.text.startIndex) ..< f.position(f.text.endIndex)
=======
    self.name = name
    self.site = SourceFile(synthesizedText: "/* module: \(name) */").wholeRange
>>>>>>> 973940a6
  }

  public let site: SourceRange

  /// Adds the given source file to our list of sources.
  public mutating func addSourceFile(_ s: NodeID<TopLevelDeclSet>) {
    sources.append(s)
  }

}<|MERGE_RESOLUTION|>--- conflicted
+++ resolved
@@ -8,14 +8,8 @@
   public private(set) var sources: [NodeID<TopLevelDeclSet>] = []
 
   public init(name: String) {
-<<<<<<< HEAD
     self.baseName = name
-    let f = SourceFile(synthesizedText: "/* module: \(name) */")
-    self.site = f.position(f.text.startIndex) ..< f.position(f.text.endIndex)
-=======
-    self.name = name
     self.site = SourceFile(synthesizedText: "/* module: \(name) */").wholeRange
->>>>>>> 973940a6
   }
 
   public let site: SourceRange
