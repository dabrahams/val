/// The declaration of a subscript implementation.
public struct SubscriptImplDecl: Decl, LexicalScope {

  /// The body of a subscript implementation.
  public enum Body: Codable {

    /// An expression body.
    case expr(AnyExprID)

    /// A block body.
    case block(NodeID<BraceStmt>)

<<<<<<< HEAD
    /// The node wrappedby this instance.
    public var base: AnyNodeID {
=======
    /// The node wrapped by this instance.
    public var node: AnyNodeID {
>>>>>>> 3d9737fa
      switch self {
      case .expr(let n):
        return AnyNodeID(n)
      case .block(let n):
        return AnyNodeID(n)
      }
    }

  }

  public let site: SourceRange

  /// The introducer of the subscript.
  public let introducer: SourceRepresentable<ImplIntroducer>

  /// The declaration of the implicit receiver parameter, if any.
  public let receiver: NodeID<ParameterDecl>?

  /// The body of the subscript, if any.
  public let body: Body?

  public init(
    introducer: SourceRepresentable<ImplIntroducer>,
    receiver: NodeID<ParameterDecl>?,
    body: Body?,
    site: SourceRange
  ) {
    self.site = site
    self.introducer = introducer
    self.receiver = receiver
    self.body = body
  }

}<|MERGE_RESOLUTION|>--- conflicted
+++ resolved
@@ -10,13 +10,8 @@
     /// A block body.
     case block(NodeID<BraceStmt>)
 
-<<<<<<< HEAD
-    /// The node wrappedby this instance.
+    /// The node wrapped by this instance.
     public var base: AnyNodeID {
-=======
-    /// The node wrapped by this instance.
-    public var node: AnyNodeID {
->>>>>>> 3d9737fa
       switch self {
       case .expr(let n):
         return AnyNodeID(n)
