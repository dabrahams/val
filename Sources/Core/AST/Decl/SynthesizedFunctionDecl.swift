--- conflicted
+++ resolved
@@ -67,11 +67,7 @@
 extension SynthesizedFunctionDecl: CustomStringConvertible {
 
   public var description: String {
-<<<<<<< HEAD
-    type.captures.isEmpty ? "\(kind)" : "(\(receiver)).\(kind)"
-=======
-    "\(scope).(\(receiver)).\(kind)"
->>>>>>> a8254fa6
+    type.captures.isEmpty ? "\(scope).\(kind)" : "\(scope).(\(receiver)).\(kind)"
   }
 
 }