--- conflicted
+++ resolved
@@ -37,12 +37,10 @@
     /// Holds iff the processor architecture for which the code is compiled matches the payload.
     case arch(Identifier)
 
-<<<<<<< HEAD
+    /// Holds iff the payload matches any of the feature enabled in the compiler.
     case feature(Identifier)
 
-=======
     /// Holds iff the name of the compiler processing the file matches the payload.
->>>>>>> aaadca5f
     case compiler(Identifier)
 
     /// Holds iff the version of the compiler processing the file, satisfies the `comparison`.
