--- conflicted
+++ resolved
@@ -247,45 +247,8 @@
     try write(
       cxxModules.source, to: buildDirectory.appendingPathComponent(productName),
       loggingTo: &errorLog)
-<<<<<<< HEAD
-=======
-
-    var compiler = ""
-    switch cxxCompiler {
-    case .clang: compiler = try find("clang++")
-    case .gcc: compiler = try find("g++")
-    case .msvc: compiler = try find("cl")
-    }
-
-    let binaryPath = executablePath(outputURL, productName)
-
-    #if os(Windows)
-      if cxxCompiler == .msvc {
-        var arguments = ccFlags.map({ "/\($0)" })
-
-        arguments += [
-          buildDirectory.appendingPathComponent(productName + ".cpp").path,
-          "/link", "/out:" + binaryPath,
-        ]
-
-        try runCommandLine(
-          compiler,
-          arguments,
-          loggingTo: &errorLog)
-        return
-      }
-    #endif
-
-    var arguments = [
-      "-o", binaryPath, "-I", buildDirectory.path,
-      buildDirectory.appendingPathComponent(productName + ".cpp").path,
-    ]
-
-    arguments += ccFlags.map({ "-\($0)" })
->>>>>>> 220bb4ff
 
     let binaryPath = executableOutputPath(outputURL, default: productName)
-
     var arguments: [String] = []
     if cxxCompiler == .msvc {
       arguments = ccFlags.map({ "/\($0)" })
