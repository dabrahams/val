import ArgumentParser
import CodeGenCXX
import Core
import Foundation
import FrontEnd
import IR
import Utils
import ValModule

public struct ValCommand: ParsableCommand {

  /// The type of the output files to generate.
  private enum OutputType: ExpressibleByArgument {

    /// AST before type-checking.
    case rawAST

    /// Val IR before mandatory transformations.
    case rawIR

    /// Val IR.
    case ir

    /// C++ code
    case cpp

    /// Executable binary.
    case binary

    init?(argument: String) {
      switch argument {
      case "raw-ast": self = .rawAST
      case "raw-ir": self = .rawIR
      case "ir": self = .ir
      case "cpp": self = .cpp
      case "binary": self = .binary
      default: return nil
      }
    }

  }

  /// An error indicating that the compiler's environment is not properly configured.
  fileprivate struct EnvironmentError: Error {

    /// The error's message.
    let message: String

  }

  public static let configuration = CommandConfiguration(commandName: "valc")

  @Flag(
    name: [.customLong("modules")],
    help: "Compile inputs as separate modules.")
  private var compileInputAsModules: Bool = false

  @Flag(
    name: [.customLong("import-builtin")],
    help: "Import the built-in module.")
  private var importBuiltinModule: Bool = false

  @Flag(
    name: [.customLong("no-std")],
    help: "Do not include the standard library.")
  private var noStandardLibrary: Bool = false

  @Flag(
    name: [.customLong("typecheck")],
    help: "Type-check the input file(s).")
  private var typeCheckOnly: Bool = false

  @Option(
    name: [.customLong("trace-inference")],
    help: ArgumentHelp(
      "Enable tracing of type inference requests at the given line.",
      valueName: "file:line"))
  private var inferenceTracingRange: SourceRange?

  @Option(
    name: [.customLong("emit")],
    help: ArgumentHelp(
      "Emit the specified type output files. From: raw-ast, raw-ir, ir, cpp, binary",
      valueName: "output-type"))
  private var outputType: OutputType = .binary

  @Option(
    name: [.customShort("o")],
    help: ArgumentHelp("Write output to <file>.", valueName: "file"),
    transform: URL.init(fileURLWithPath:))
  private var outputURL: URL?

  @Flag(
    name: [.short, .long],
    help: "Use verbose output.")
  private var verbose: Bool = false

  @Argument(
    transform: URL.init(fileURLWithPath:))
  private var inputs: [URL]

  public init() {}

  /// The URL of the current working directory.
  private var currentDirectory: URL {
    URL(fileURLWithPath: FileManager.default.currentDirectoryPath, isDirectory: true)
  }

  public func run() throws {
    var errorLog = StandardErrorLog()
    ValCommand.exit(withError: try execute(loggingTo: &errorLog))
  }

  /// Executes the command, logging Val messages to `errorLog`, and returns its exit status.
  ///
  /// Propagates any thrown errors that are not Val diagnostics,
  public func execute<ErrorLog: Log>(loggingTo errorLog: inout ErrorLog) throws -> ExitCode {
    do {
      try execute1(loggingTo: &errorLog)
    } catch let d as DiagnosticSet {
      assert(d.containsError, "Diagnostics containing no errors were thrown")
      return ExitCode.failure
    }
    return ExitCode.success
  }

  /// Executes the command, logging Val messages to `errorLog`.
  public func execute1<ErrorLog: Log>(loggingTo errorLog: inout ErrorLog) throws {
    var diagnostics = DiagnosticSet()
    defer { errorLog.log(diagnostics: diagnostics) }

    if compileInputAsModules {
      fatalError("compilation as modules not yet implemented.")
    }

    let productName = makeProductName(inputs)

    /// The AST of the program being compiled.
    var ast = AST.coreModule

    // Parse the source code.
    let newModule = try ast.makeModule(
      productName, sourceCode: sourceFiles(in: inputs),
      builtinModuleAccess: importBuiltinModule,
      diagnostics: &diagnostics)

    // Handle `--emit raw-ast`.
    if outputType == .rawAST {
      let url = outputURL ?? URL(fileURLWithPath: productName + ".ast.json")
      let encoder = JSONEncoder().forAST
      try encoder.encode(ast).write(to: url, options: .atomic)
      return
    }

    let typedProgram = try TypedProgram(
      ast, tracingInferenceIn: inferenceTracingRange, diagnostics: &diagnostics)

    // Exit if `--typecheck` is set.
    if typeCheckOnly { return }

<<<<<<< HEAD
    let typedProgram = TypedProgram(
      annotating: checker.program,
      declTypes: checker.declTypes,
      exprTypes: checker.exprTypes,
      implicitCaptures: checker.implicitCaptures,
      referredDecls: checker.referredDecls,
      foldedSequenceExprs: checker.foldedSequenceExprs,
      relations: checker.relations)

=======
>>>>>>> 585f9710
    // *** IR Lowering ***

    // Initialize the IR emitter.
    var irModule = Module(newModule, in: typedProgram)

    // Handle `--emit raw-ir`.
    if outputType == .rawIR {
      let url = outputURL ?? URL(fileURLWithPath: productName + ".vir")
      try irModule.description.write(to: url, atomically: true, encoding: .utf8)
      return
    }

    // Run mandatory IR analysis and transformation passes.
    var pipeline: [TransformPass] = [
      ImplicitReturnInsertionPass(),
      DefiniteInitializationPass(program: typedProgram),
      LifetimePass(program: typedProgram),
      // OwnershipPass(program: typedProgram),
    ]

    for i in 0 ..< pipeline.count {
      var passSuccess = true
      for f in 0 ..< irModule.functions.count {
        passSuccess = pipeline[i].run(function: f, module: &irModule) && passSuccess
        diagnostics.formUnion(pipeline[i].diagnostics)
      }
      if !passSuccess { return }
    }

    // Handle `--emit ir`
    if outputType == .ir {
      let url = outputURL ?? URL(fileURLWithPath: productName + ".vir")
      try irModule.description.write(to: url, atomically: true, encoding: .utf8)
      return
    }

    // *** C++ Transpiling ***

    // Initialize the transpiler & code writer.
    let transpiler = CXXTranspiler(typedProgram)
    var codeWriter = CXXCodeWriter()

    // Generate C++ code: Val's StdLib + current module.
    let cxxStdLibModule = transpiler.transpile(stdlib: typedProgram.corelib!)
    let cxxStdLib = codeWriter.cxxCode(cxxStdLibModule)
    let cxxCode = codeWriter.cxxCode(transpiler.transpile(typedProgram[newModule]))

    // Handle `--emit cpp`.
    if outputType == .cpp {
      try write(
        cxxStdLib,
        to: outputURL?.deletingLastPathComponent().appendingPathComponent(cxxStdLibModule.name)
          ?? URL(fileURLWithPath: cxxStdLibModule.name),
        loggingTo: &errorLog)
      try write(
        cxxCode,
        to: outputURL?.deletingPathExtension() ?? URL(fileURLWithPath: productName),
        loggingTo: &errorLog)
      return
    }

    // *** Machine code generation ***

    assert(outputType == .binary)

    let buildDirectoryURL = try FileManager.default.url(
      for: .itemReplacementDirectory,
      in: .userDomainMask,
      appropriateFor: currentDirectory,
      create: true)

    // Write the C++ code to the build directory.
    try write(
      cxxStdLib,
      to: buildDirectoryURL.appendingPathComponent(cxxStdLibModule.name),
      loggingTo: &errorLog)
    try write(
      cxxCode, to: buildDirectoryURL.appendingPathComponent(productName), loggingTo: &errorLog)

    let clang = try find("clang++")
    let binaryURL = outputURL ?? URL(fileURLWithPath: productName)
    try runCommandLine(
      clang,
      [
        "-o", binaryURL.path,
        "-I", buildDirectoryURL.path,
        buildDirectoryURL.appendingPathComponent(productName + ".cpp").path,
      ],
      loggingTo: &errorLog)
  }

  /// If `inputs` contains a single URL `u` whose path is non-empty, returns the last component of
  /// `u` without any path extension and stripping all leading dots. Otherwise, returns "Main".
  private func makeProductName(_ inputs: [URL]) -> String {
    if let u = inputs.uniqueElement {
      let n = u.deletingPathExtension().lastPathComponent.drop(while: { $0 == "." })
      if !n.isEmpty { return String(n) }
    }
    return "Main"
  }

  /// Writes the code for a C++ translation unit to .h/.cpp files at `baseUrl`.
  private func write<L: Log>(
    _ source: TranslationUnitCode, to baseURL: URL, loggingTo log: inout L
  ) throws {
    try write(source.headerCode, toURL: baseURL.appendingPathExtension("h"), loggingTo: &log)
    try write(source.sourceCode, toURL: baseURL.appendingPathExtension("cpp"), loggingTo: &log)
  }

  /// Writes `source` to the `filename`, possibly with verbose logging.
  private func write<L: Log>(_ source: String, toURL url: URL, loggingTo log: inout L) throws {
    if verbose {
      log.log("Writing \(url)")
    }
    try source.write(to: url, atomically: true, encoding: .utf8)
  }

  /// Creates a module from the contents at `url` and adds it to the AST.
  ///
  /// - Requires: `url` must denote a directly.
  private func addModule(url: URL) {
    fatalError("not implemented")
  }

  /// Returns the path of the specified executable.
  private func find(_ executable: String) throws -> String {
    // Nothing to do if `executable` is a path
    if executable.contains("/") {
      return executable
    }

    // Check the cache.
    if let path = ValCommand.executableLocationCache[executable] {
      return path
    }

    // Search in the current working directory.
    var candidateURL = currentDirectory.appendingPathComponent(executable)
    if FileManager.default.fileExists(atPath: candidateURL.path) {
      ValCommand.executableLocationCache[executable] = candidateURL.path
      return candidateURL.path
    }

    // Search in the PATH(for Windows).
    #if os(Windows)
      let environmentPath = ProcessInfo.processInfo.environment["Path"] ?? ""
      for base in environmentPath.split(separator: ";") {
        candidateURL = URL(fileURLWithPath: String(base)).appendingPathComponent(executable)
        if FileManager.default.fileExists(atPath: candidateURL.path + ".exe") {
          ValCommand.executableLocationCache[executable] = candidateURL.path
          return candidateURL.path
        }
      }
    // Search in the PATH(for Linux and MacOS).
    #else
      let environmentPath = ProcessInfo.processInfo.environment["PATH"] ?? ""
      for base in environmentPath.split(separator: ":") {
        candidateURL = URL(fileURLWithPath: String(base)).appendingPathComponent(executable)
        if FileManager.default.fileExists(atPath: candidateURL.path) {
          ValCommand.executableLocationCache[executable] = candidateURL.path
          return candidateURL.path
        }
      }
    #endif
    throw EnvironmentError(message: "executable not found: \(executable)")
  }

  /// Executes the program at `path` with the specified arguments in a subprocess.
  @discardableResult
  private func runCommandLine<L: Log>(
    _ programPath: String,
    _ arguments: [String] = [],
    loggingTo log: inout L
  ) throws -> String? {
    if verbose {
      log.log(([programPath] + arguments).joined(separator: " "))
    }

    let pipe = Pipe()
    let process = Process()
    process.executableURL = URL(fileURLWithPath: programPath)
    process.arguments = arguments
    process.standardOutput = pipe
    try process.run()
    process.waitUntilExit()

    let data = pipe.fileHandleForReading.readDataToEndOfFile()
    return String(data: data, encoding: .utf8).flatMap({ (result) -> String? in
      let trimmed = result.trimmingCharacters(in: .whitespacesAndNewlines)
      return trimmed.isEmpty ? nil : trimmed
    })
  }

  /// A map from executable name to path of the named binary.
  private static var executableLocationCache: [String: String] = [:]

}<|MERGE_RESOLUTION|>--- conflicted
+++ resolved
@@ -158,18 +158,6 @@
     // Exit if `--typecheck` is set.
     if typeCheckOnly { return }
 
-<<<<<<< HEAD
-    let typedProgram = TypedProgram(
-      annotating: checker.program,
-      declTypes: checker.declTypes,
-      exprTypes: checker.exprTypes,
-      implicitCaptures: checker.implicitCaptures,
-      referredDecls: checker.referredDecls,
-      foldedSequenceExprs: checker.foldedSequenceExprs,
-      relations: checker.relations)
-
-=======
->>>>>>> 585f9710
     // *** IR Lowering ***
 
     // Initialize the IR emitter.
