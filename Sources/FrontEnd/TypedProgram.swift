--- conflicted
+++ resolved
@@ -364,24 +364,14 @@
     assert(model[.isCanonical])
 
     switch model.base {
-<<<<<<< HEAD
     case let m as LambdaType:
       guard allConform(m.captures.map(\.type), to: concept, in: scopeOfUse) else { return nil }
-=======
-    case is RemoteType:
-      break
-
->>>>>>> 51f0b540
     case let m as TupleType:
       guard allConform(m.elements.map(\.type), to: concept, in: scopeOfUse) else { return nil }
     case let m as UnionType:
       guard allConform(m.elements, to: concept, in: scopeOfUse) else { return nil }
-
-    case let m as RemoteType:
-      if m.access == .sink {
-        return conformance(of: m.bareType, to: concept, exposedTo: scopeOfUse)
-      }
-
+    case is RemoteType:
+      break
     default:
       return nil
     }
