--- conflicted
+++ resolved
@@ -231,13 +231,8 @@
     assert(!(model.base is TypeVariable))
 
     switch model.base {
-<<<<<<< HEAD
-    case let t as LambdaType:
+    case let t as ArrowType:
       return delegate(structuralConformance: goal, for: [t.environment])
-=======
-    case let t as ArrowType:
-      return delegate(structuralConformance: goal, for: t.captures.lazy.map(\.type))
->>>>>>> c627f8fd
     case let t as TupleType:
       return delegate(structuralConformance: goal, for: t.elements.lazy.map(\.type))
     case let t as UnionType:
