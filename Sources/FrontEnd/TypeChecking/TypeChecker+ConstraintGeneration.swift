--- conflicted
+++ resolved
@@ -1006,22 +1006,13 @@
       let argumentExpr = arguments[i].value
 
       // Infer the type of the argument, expecting it's the same as the parameter's bare type.
-<<<<<<< HEAD
-      let parameterType = ParameterType(parameters[i].type) ?? fatalError("invalid callee type")
-      let argumentType = inferType(
-        of: argumentExpr, in: scope, expecting: parameterType.bareType, updating: &state)
-
-      // Nothing to constrain if the parameter's type is equal to the argument's type.
-      if relations.areEquivalent(parameterType.bareType, argumentType) { continue }
-=======
       let argumentType: AnyType
       if let t = ParameterType(parameters[i].type)?.bareType {
         argumentType = inferType(of: argumentExpr, in: scope, expecting: t, updating: &state)
-        if areEquivalent(t, argumentType) { continue }
+        if relations.areEquivalent(t, argumentType) { continue }
       } else {
         argumentType = inferType(of: argumentExpr, in: scope, expecting: nil, updating: &state)
       }
->>>>>>> e1ca8932
 
       state.facts.append(
         ParameterConstraint(
