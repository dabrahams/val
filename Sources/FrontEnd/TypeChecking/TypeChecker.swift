import Core
import Utils

/// Val's type checker.
public struct TypeChecker {

  /// The program being type checked.
  public let program: ScopedProgram

  /// The diagnostics of the type errors.
  public private(set) var diagnostics: DiagnosticSet = []

  /// The overarching type of each declaration.
  public private(set) var declTypes = DeclProperty<AnyType>()

  /// The type of each expression.
  public private(set) var exprTypes = ExprProperty<AnyType>()

  /// A map from function and subscript declarations to their implicit captures.
  public private(set) var implicitCaptures = DeclProperty<[ImplicitCapture]>()

  /// A map from name expression to its referred declaration.
  public internal(set) var referredDecls: BindingMap = [:]

  /// A map from sequence expressions to their evaluation order.
  public internal(set) var foldedSequenceExprs: [NodeID<SequenceExpr>: FoldedSequenceExpr] = [:]

  /// The type relations of the program.
  public private(set) var relations = TypeRelations()

  /// Indicates whether the built-in symbols are visible.
  public var isBuiltinModuleVisible: Bool

  /// The site for which type inference tracing is enabled, if any.
  public let inferenceTracingSite: SourceLine?

  /// Creates a new type checker for the specified program.
  ///
  /// - Note: `program` is stored in the type checker and mutated throughout type checking (e.g.,
  ///   to insert synthesized declarations).
  public init(
    program: ScopedProgram,
    isBuiltinModuleVisible: Bool = false,
    tracingInferenceIn inferenceTracingSite: SourceLine? = nil
  ) {
    self.program = program
    self.isBuiltinModuleVisible = isBuiltinModuleVisible
    self.inferenceTracingSite = inferenceTracingSite
  }

  /// The AST of the program being type checked.
  public var ast: AST { program.ast }

  /// Reports the given diagnostic.
  mutating func report(_ d: Diagnostic) {
    diagnostics.insert(d)
  }

  // MARK: Type system

  /// Returns a copy of `genericType` where occurrences of generic parameters keying `subtitutions`
  /// are replaced by their corresponding value, performing any necessary name lookup in `scope`.
  private mutating func specialized(
    _ genericType: AnyType,
    applying substitutions: [NodeID<GenericParameterDecl>: AnyType],
    in scope: AnyScopeID
  ) -> AnyType {
    func _impl(t: AnyType) -> TypeTransformAction {
      switch t.base {
      case let p as GenericTypeParameterType:
        return .stepOver(substitutions[p.decl] ?? t)

      case let t as AssociatedTypeType:
        let d = t.domain.transform(_impl)

        let candidates = lookup(ast[t.decl].baseName, memberOf: d, in: scope)
        if let c = candidates.uniqueElement {
          return .stepOver(MetatypeType(realize(decl: c))?.instance ?? .error)
        } else {
          return .stepOver(.error)
        }

      default:
        return .stepInto(t)
      }
    }

    return genericType.transform(_impl(t:))
  }

  /// Returns the set of traits to which `type` conforms in `scope`.
  ///
  /// - Note: If `type` is a trait, it is always contained in the returned set.
  mutating func conformedTraits<S: ScopeID>(of type: AnyType, in scope: S) -> Set<TraitType>? {
    var result: Set<TraitType> = []

    switch type.base {
    case let t as GenericTypeParameterType:
      // Generic parameters declared at trait scope conform to that trait.
      if let decl = NodeID<TraitDecl>(program.declToScope[t.decl]!) {
        return conformedTraits(of: ^TraitType(decl, ast: ast), in: scope)
      }

      // Conformances of other generic parameters are stored in generic environments.
      for scope in program.scopes(from: scope) where scope.kind.value is GenericScope.Type {
        guard let e = environment(of: scope) else { continue }
        result.formUnion(e.conformedTraits(of: type))
      }

    case let t as ProductType:
      let parentScope = program.declToScope[t.decl]!
      guard let traits = realize(conformances: ast[t.decl].conformances, in: parentScope)
      else { return nil }

      for trait in traits {
        guard let bases = conformedTraits(of: ^trait, in: parentScope)
        else { return nil }
        result.formUnion(bases)
      }

    case let t as TraitType:
      // Gather the conformances defined at declaration.
      guard
        var work = realize(
          conformances: ast[t.decl].refinements, in: program.declToScope[t.decl]!)
      else { return nil }

      while let base = work.popFirst() {
        if base == t {
          diagnostics.insert(.error(circularRefinementAt: ast[t.decl].identifier.site))
          return nil
        } else if result.insert(base).inserted {
          let s = program.scopeToParent[base.decl]!
          guard
            let traits = realize(conformances: ast[base.decl].refinements, in: s)
          else { return nil }
          work.formUnion(traits)
        }
      }

      // Add the trait to its own conformance set.
      result.insert(t)

      // Traits can't be refined in extensions; we're done.
      return result

    case is TypeAliasType:
      break

    default:
      break
    }

    // Collect traits declared in conformance declarations.
    for i in extendingDecls(of: type, exposedTo: scope) where i.kind == ConformanceDecl.self {
      let d = NodeID<ConformanceDecl>(i)!
      let s = program.declToScope[i]!
      guard let traits = realize(conformances: ast[d].conformances, in: s)
      else { return nil }

      for trait in traits {
        guard let bases = conformedTraits(of: ^trait, in: s)
        else { return nil }
        result.formUnion(bases)
      }
    }

    return result
  }

  // MARK: Type checking

  /// The status of a type checking request on a declaration.
  private enum RequestStatus {

    /// Type realization has started.
    ///
    /// The type checker is realizing the overarching type of the declaration. Initiating a new
    /// type realization or type checking request on the same declaration will cause a circular
    /// dependency error.
    case typeRealizationStarted

    /// Type realization was completed.
    ///
    /// The checker realized the overarching type of the declaration, which is now available in
    /// `declTypes`.
    case typeRealizationCompleted

    /// Type checking has started.
    ///
    /// The checker is verifying whether the declaration is well-typed; its overarching type is
    /// available in `declTypes`. Initiating a new type checking request will cause a circular
    /// dependency error.
    case typeCheckingStarted

    /// Type checking succeeded.
    ///
    /// The declaration is well-typed; its overarching type is availabe in `declTypes`.
    case success

    /// Type realzation or type checking failed.
    ///
    /// If type realization succeeded, the overarching type of the declaration is available in
    /// `declTypes`. Otherwise, it is assigned to `nil`.
    case failure

  }

  /// A cache for type checking requests on declarations.
  private var declRequests = DeclProperty<RequestStatus>()

  /// A cache mapping generic declarations to their environment.
  private var environments = DeclProperty<MemoizationState<GenericEnvironment?>>()

  /// The bindings whose initializers are being currently visited.
  private var bindingsUnderChecking: DeclSet = []

  /// Sets the inferred type of `d` to `type`.
  ///
  /// - Requires: `d` has been assigned to a type yet.
  mutating func setInferredType(_ type: AnyType, for d: NodeID<VarDecl>) {
    precondition(declTypes[d] == nil)
    declTypes[d] = type
  }

  /// Type checks the specified module, accumulating diagnostics in `self.diagnostics`
  ///
  /// - Requires: `m` is a valid ID in the type checker's AST.
  public mutating func check(module m: NodeID<ModuleDecl>) {
    // Build the type of the module.
    declTypes[m] = ^ModuleType(m, ast: ast)
    declRequests[m] = .typeRealizationStarted

    // Type check the declarations in the module.
    let s = ast.topLevelDecls(m).reduce(true, { (s, d) in check(decl: d) && s })
    if s {
      declRequests[m] = .success
    } else {
      declTypes[m] = .error
      declRequests[m] = .failure
    }
  }

  /// Type checks the specified declaration and returns whether that succeeded.
  private mutating func check<T: DeclID>(decl id: T) -> Bool {
    switch id.kind {
    case AssociatedTypeDecl.self:
      return check(associatedType: NodeID(id)!)
    case AssociatedValueDecl.self:
      return check(associatedValue: NodeID(id)!)
    case BindingDecl.self:
      return check(binding: NodeID(id)!)
    case ConformanceDecl.self:
      return check(conformance: NodeID(id)!)
    case ExtensionDecl.self:
      return check(extension: NodeID(id)!)
    case FunctionDecl.self:
      return check(function: NodeID(id)!)
    case GenericParameterDecl.self:
      return check(genericParameter: NodeID(id)!)
    case InitializerDecl.self:
      return check(initializer: NodeID(id)!)
    case MethodDecl.self:
      return check(method: NodeID(id)!)
    case MethodImpl.self:
      return check(method: NodeID(program.declToScope[id]!)!)
    case OperatorDecl.self:
      return check(operator: NodeID(id)!)
    case ProductTypeDecl.self:
      return check(productType: NodeID(id)!)
    case SubscriptDecl.self:
      return check(subscript: NodeID(id)!)
    case TraitDecl.self:
      return check(trait: NodeID(id)!)
    case TypeAliasDecl.self:
      return check(typeAlias: NodeID(id)!)
    default:
      unexpected(id, in: ast)
    }
  }

  private mutating func check(associatedType: NodeID<AssociatedTypeDecl>) -> Bool {
    return true
  }

  private mutating func check(associatedValue: NodeID<AssociatedValueDecl>) -> Bool {
    return true
  }

  /// - Note: Method is internal because it may be called during constraint generation.
  mutating func check(binding id: NodeID<BindingDecl>) -> Bool {
    defer { assert(declTypes[id] != nil) }
    let syntax = ast[id]

    // Note: binding declarations do not undergo type realization.
    switch declRequests[id] {
    case nil:
      declRequests[id] = .typeCheckingStarted
    case .typeCheckingStarted:
      diagnostics.insert(.error(circularDependencyAt: syntax.site))
      return false
    case .success:
      return true
    case .failure:
      return false
    default:
      unreachable()
    }

    // Determine the shape of the declaration.
    let declScope = program.declToScope[AnyDeclID(id)]!
    let shape = inferredType(of: AnyPatternID(syntax.pattern), in: declScope, shapedBy: nil)
    assert(shape.facts.inferredTypes.storage.isEmpty, "expression in binding pattern")

    if shape.type[.hasError] {
      declTypes[id] = .error
      declRequests[id] = .failure
      return false
    }

    // Determine whether the declaration has a type annotation.
    let hasTypeHint = ast[syntax.pattern].annotation != nil

    // Type check the initializer, if any.
    var success = true
    if let initializer = syntax.initializer {
      let initializerType = exprTypes[initializer].setIfNil(^TypeVariable())
      var initializerConstraints: [Constraint] = shape.facts.constraints

      // The type of the initializer may be a subtype of the pattern's
      if hasTypeHint {
        initializerConstraints.append(
          SubtypingConstraint(
            initializerType, shape.type,
            because: ConstraintCause(.initializationWithHint, at: ast[initializer].site)))
      } else {
        initializerConstraints.append(
          EqualityConstraint(
            initializerType, shape.type,
            because: ConstraintCause(.initializationWithPattern, at: ast[initializer].site)))
      }

      // Infer the type of the initializer
      let names = ast.names(in: syntax.pattern).map({ AnyDeclID(ast[$0.pattern].decl) })

      bindingsUnderChecking.formUnion(names)
      let inference = solutionTyping(
        initializer,
        shapedBy: shape.type,
        in: declScope,
        initialConstraints: initializerConstraints)
      bindingsUnderChecking.subtract(names)

      // TODO: Complete underspecified generic signatures

      success = inference.succeeded
      declTypes[id] = inference.solution.typeAssumptions.reify(shape.type)

      // Run deferred queries.
      success = shape.deferred.reduce(success, { $1(&self, inference.solution) && $0 })
    } else if hasTypeHint {
      declTypes[id] = shape.type
    } else {
      unreachable("expected type annotation")
    }

    assert(!declTypes[id]![.hasVariable])
    declRequests[id] = success ? .success : .failure
    return success
  }

  private mutating func check(conformance d: NodeID<ConformanceDecl>) -> Bool {
    guard let s = realize(ast[d].subject, in: AnyScopeID(d))?.instance else {
      return false
    }

    // Built-in types can't be extended.
    if let b = BuiltinType(s) {
      diagnostics.insert(.error(cannotExtend: b, at: ast[ast[d].subject].site))
      return false
    }

    // FIXME: implement me.
    return true
  }

  private mutating func check(extension d: NodeID<ExtensionDecl>) -> Bool {
    guard let s = realize(ast[d].subject, in: AnyScopeID(d))?.instance else {
      return false
    }

    // Built-in types can't be extended.
    if let b = BuiltinType(s) {
      diagnostics.insert(.error(cannotExtend: b, at: ast[ast[d].subject].site))
      return false
    }

    // FIXME: implement me.
    return true
  }

  /// Type checks the specified function declaration and returns whether that succeeded.
  ///
  /// The type of the declaration must be realizable from type annotations alone or the declaration
  /// the declaration must be realized and its inferred type must be stored in `declTyes`. Hence,
  /// the method must not be called on the underlying declaration of a lambda or spawn expression
  /// before the type of that declaration has been fully inferred.
  ///
  /// - SeeAlso: `checkPending`
  private mutating func check(function id: NodeID<FunctionDecl>) -> Bool {
    _check(decl: id, { (this, id) in this._check(function: id) })
  }

  private mutating func _check(function id: NodeID<FunctionDecl>) -> Bool {
    // Type check the generic constraints.
    var success = environment(of: id) != nil

    // Type check the parameters.
    var parameterNames: Set<String> = []
    for parameter in ast[id].parameters {
      success = check(parameter: parameter, siblingNames: &parameterNames) && success
    }

    // Set the type of the implicit receiver declaration if necessary.
    if program.isNonStaticMember(id) {
      let functionType = declTypes[id]!.base as! LambdaType
      let receiverDecl = ast[id].receiver!

      if let t = RemoteType(functionType.captures.first?.type) {
        declTypes[receiverDecl] = ^ParameterType(t)
      } else {
        // `sink` member functions capture their receiver.
        assert(ast[id].isSink)
        declTypes[receiverDecl] = ^ParameterType(.sink, functionType.environment)
      }

      declRequests[receiverDecl] = .success
    }

    // Type check the body, if any.
    switch ast[id].body {
    case .block(let stmt):
      return check(brace: stmt) && success

    case .expr(let body):
      // If `expr` has been used to infer the return type, there's no need to visit it again.
      if (ast[id].output == nil) && ast[id].isInExprContext { return success }

      // Inline functions may return `Never` regardless of their return type.
      let r = LambdaType(declTypes[id]!)!.output.skolemized
      let c = constraintOnSingleExprBody(body, ofFunctionReturning: r)
      return solutionTyping(
        body, shapedBy: r, in: id, initialConstraints: [c]
      ).succeeded && success

    case nil:
      // Requirements and FFIs can be without a body.
      if program.isRequirement(id) || ast[id].isFFI { return success }

      // Declaration requires a body.
      diagnostics.insert(.error(declarationRequiresBodyAt: ast[id].introducerSite))
      return false
    }
  }

  /// Returns the type constraint placed on the body `e` of a single-expression function returning
  /// instances of `r`.
  ///
  /// Use this method to create initial constraints passed to `solutionTyping` to type check the
  /// body of a single-expression function. The returned constraint allows this body to have type
  /// `Never` even if the function declares a different return type.
  private mutating func constraintOnSingleExprBody(
    _ e: AnyExprID, ofFunctionReturning r: AnyType
  ) -> Constraint {
    let l = exprTypes[e].setIfNil(^TypeVariable())
    let c = ConstraintCause(.return, at: ast[e].site)
    let constrainToNever = EqualityConstraint(l, .never, because: c)

    if relations.areEquivalent(r, .never) {
      return constrainToNever
    } else {
      return DisjunctionConstraint(
        choices: [
          .init(constraints: [SubtypingConstraint(l, r, because: c)], penalties: 0),
          .init(constraints: [constrainToNever], penalties: 1),
        ],
        because: c)
    }
  }

  private mutating func check(genericParameter id: NodeID<GenericParameterDecl>) -> Bool {
    _check(decl: id, { (this, id) in this._check(genericParameter: id) })
  }

  private mutating func _check(genericParameter id: NodeID<GenericParameterDecl>) -> Bool {
    // TODO: Type check default values.
    return true
  }

  private mutating func check(initializer id: NodeID<InitializerDecl>) -> Bool {
    _check(decl: id, { (this, id) in this._check(initializer: id) })
  }

  private mutating func _check(initializer id: NodeID<InitializerDecl>) -> Bool {
    // Memberwize initializers always type check.
    if ast[id].isMemberwise {
      return true
    }

    // The type of the declaration must have been realized.
    let type = declTypes[id]!.base as! LambdaType

    // Type check the generic constraints.
    var success = environment(of: id) != nil

    // Type check the parameters.
    var parameterNames: Set<String> = []
    for parameter in ast[id].parameters {
      success = check(parameter: parameter, siblingNames: &parameterNames) && success
    }

    // Set the type of the implicit receiver declaration.
    // Note: the receiver of an initializer is its first parameter.
    declTypes[ast[id].receiver] = type.inputs[0].type
    declRequests[ast[id].receiver] = .success

    // Type check the body, if any.
    if let body = ast[id].body {
      return check(brace: body) && success
    } else if program.isRequirement(id) {
      return success
    } else {
      diagnostics.insert(.error(declarationRequiresBodyAt: ast[id].introducer.site))
      return false
    }
  }

  private mutating func check(method id: NodeID<MethodDecl>) -> Bool {
    _check(decl: id, { (this, id) in this._check(method: id) })
  }

  private mutating func _check(method id: NodeID<MethodDecl>) -> Bool {
    // Type check the generic constraints.
    var success = environment(of: id) != nil

    // Type check the parameters.
    var parameterNames: Set<String> = []
    for parameter in ast[id].parameters {
      success = check(parameter: parameter, siblingNames: &parameterNames) && success
    }

    // Type check the bodies.
    let bundle = MethodType(declTypes[id])!
    for v in ast[id].impls {
      declTypes[ast[v].receiver] = ^ParameterType(ast[v].introducer.value, bundle.receiver)
      declRequests[ast[v].receiver] = .success

      switch ast[v].body {
      case .expr(let expr):
<<<<<<< HEAD
        let t = LambdaType(declTypes[v])!
        success = (checkedType(of: expr, shapedBy: t.output, in: v) != nil) && success
=======
        let expectedType =
          ast[impl].introducer.value == .inout
          ? AnyType.void
          : outputType
        success = (checkedType(of: expr, subtypeOf: expectedType, in: impl) != nil) && success
>>>>>>> c434f498

      case .block(let stmt):
        success = check(brace: stmt) && success

      case nil:
        if !program.isRequirement(id) {
          diagnostics.insert(.error(declarationRequiresBodyAt: ast[id].introducerSite))
          success = false
        }
      }
    }

    return success
  }

  /// Inserts in `siblingNames` the name of the parameter declaration identified by `id` and
  /// returns whether that declaration type checks.
  private mutating func check(
    parameter id: NodeID<ParameterDecl>,
    siblingNames: inout Set<String>
  ) -> Bool {
    // Check for duplicate parameter names.
    if !siblingNames.insert(ast[id].baseName).inserted {
      diagnostics.insert(.error(duplicateParameterNamed: ast[id].baseName, at: ast[id].site))
      declRequests[id] = .failure
      return false
    }

    // Type check the default value, if any.
    if let defaultValue = ast[id].defaultValue {
      let parameterType = declTypes[id]!.base as! ParameterType
      let defaultValueType = exprTypes[defaultValue].setIfNil(
        ^TypeVariable())

      let inference = solutionTyping(
        defaultValue,
        shapedBy: parameterType.bareType,
        in: program.declToScope[id]!,
        initialConstraints: [
          ParameterConstraint(
            defaultValueType, ^parameterType,
            because: ConstraintCause(.argument, at: ast[id].site))
        ])

      if !inference.succeeded {
        declRequests[id] = .failure
        return false
      }
    }

    declRequests[id] = .success
    return true
  }

  private mutating func check(operator id: NodeID<OperatorDecl>) -> Bool {
    let source = NodeID<TranslationUnit>(program.declToScope[id]!)!

    // Look for duplicate operator declaration.
    for decl in ast[source].decls where decl.kind == OperatorDecl.self {
      let oper = NodeID<OperatorDecl>(decl)!
      if oper != id,
        ast[oper].notation.value == ast[id].notation.value,
        ast[oper].name.value == ast[id].name.value
      {
        diagnostics.insert(.error(duplicateOperatorNamed: ast[id].name.value, at: ast[id].site))
        return false
      }
    }

    return true
  }

  private mutating func check(productType id: NodeID<ProductTypeDecl>) -> Bool {
    _check(decl: id, { (this, id) in this._check(productType: id) })
  }

  private mutating func _check(productType id: NodeID<ProductTypeDecl>) -> Bool {
    // Type check the memberwise initializer.
    var success = check(initializer: ast[id].memberwiseInit)

    // Type check the generic constraints.
    success = (environment(of: id) != nil) && success

    // Type check the type's direct members.
    for j in ast[id].members {
      success = check(decl: j) && success
    }

    // Type check conformances.
    let container = program.scopeToParent[id]!
    for e in ast[id].conformances {
      guard let rhs = realize(name: e, in: container)?.instance else { continue }
      guard let t = TraitType(rhs) else {
        diagnostics.insert(.error(conformanceToNonTraitType: rhs, at: ast[e].site))
        success = false
        continue
      }

      guard
        let c = checkConformance(
          of: realizeSelfTypeExpr(in: id)!.instance, to: t,
          at: ast[e].site, in: AnyScopeID(id))
      else {
        // Diagnostics have been reported by `checkConformance`.
        success = false
        continue
      }

      let i = relations.insert(c, testingContainmentWith: program)
      guard i.inserted else {
        diagnostics.insert(
          .error(
            redundantConformance: c, at: ast[e].site,
            alreadyDeclaredAt: i.conformanceAfterInsert.site))
        success = false
        continue
      }
    }

    // Type check extending declarations.
    let type = declTypes[id]!
    for j in extendingDecls(of: type, exposedTo: container) {
      success = check(decl: j) && success
    }

    // TODO: Check the conformances

    return success
  }

  private mutating func check(subscript id: NodeID<SubscriptDecl>) -> Bool {
    _check(decl: id, { (this, id) in this._check(subscript: id) })
  }

  private mutating func _check(subscript id: NodeID<SubscriptDecl>) -> Bool {
    // The type of the declaration must have been realized.
    let declType = declTypes[id]!.base as! SubscriptType
    let outputType = declType.output.skolemized

    // Type check the generic constraints.
    var success = environment(of: id) != nil

    // Type check the parameters, if any.
    if let parameters = ast[id].parameters {
      var parameterNames: Set<String> = []
      for parameter in parameters {
        success = check(parameter: parameter, siblingNames: &parameterNames) && success
      }
    }

    // Type checks the subscript's implementations.
    for impl in ast[id].impls {
      // Set the type of the implicit receiver declaration if necessary.
      if program.isNonStaticMember(id) {
        let receiverType = RemoteType(declType.captures.first!.type)!
        let receiverDecl = ast[impl].receiver!

        declTypes[receiverDecl] = ^ParameterType(receiverType)
        declRequests[receiverDecl] = .success
      }

      // Type checks the body of the implementation.
      switch ast[impl].body {
      case .expr(let expr):
        success = (checkedType(of: expr, subtypeOf: outputType, in: impl) != nil) && success

      case .block(let stmt):
        success = check(brace: stmt) && success

      case nil:
        // Requirements can be without a body.
        if program.isRequirement(id) { continue }

        // Declaration requires a body.
        diagnostics.insert(.error(declarationRequiresBodyAt: ast[id].introducer.site))
        success = false
      }
    }

    return success
  }

  private mutating func check(trait id: NodeID<TraitDecl>) -> Bool {
    _check(decl: id, { (this, id) in this._check(trait: id) })
  }

  private mutating func _check(trait id: NodeID<TraitDecl>) -> Bool {
    // Type check the generic constraints.
    var success = environment(ofTraitDecl: id) != nil

    // Type check the type's direct members.
    for j in ast[id].members {
      success = check(decl: j) && success
    }

    // Type check extending declarations.
    let type = declTypes[id]!
    for j in extendingDecls(of: type, exposedTo: program.declToScope[id]!) {
      success = check(decl: j) && success
    }

    // TODO: Check the conformances

    return success
  }

  private mutating func check(typeAlias id: NodeID<TypeAliasDecl>) -> Bool {
    _check(decl: id, { (this, id) in this._check(typeAlias: id) })
  }

  private mutating func _check(typeAlias id: NodeID<TypeAliasDecl>) -> Bool {
    // Realize the subject.
    guard let subject = realize(ast[id].aliasedType, in: AnyScopeID(id))?.instance else {
      return false
    }

    // Type-check the generic clause.
    var success = environment(of: id) != nil

    // Type check extending declarations.
    for j in extendingDecls(of: subject, exposedTo: program.declToScope[id]!) {
      success = check(decl: j) && success
    }

    // TODO: Check the conformances

    return success
  }

  /// Returns whether `decl` is well-typed from the cache, or calls `action` to type check it
  /// and caches the result before returning it.
  private mutating func _check<T: DeclID>(
    decl id: T,
    _ action: (inout Self, T) -> Bool
  ) -> Bool {
    // Check if a type checking request has already been received.
    while true {
      switch declRequests[id] {
      case nil:
        /// The the overarching type of the declaration is available after type realization.
        defer { assert(declRequests[id] != nil) }

        // Realize the type of the declaration before starting type checking.
        if realize(decl: id).isError {
          // Type checking fails if type realization did.
          declRequests[id] = .failure
          return false
        } else {
          // Note: Because the type realization of certain declarations may escalate to type
          // checking perform type checking, we should re-check the status of the request.
          continue
        }

      case .typeRealizationCompleted:
        declRequests[id] = .typeCheckingStarted

      case .typeRealizationStarted, .typeCheckingStarted:
        // Note: The request status will be updated when the request that caused the circular
        // dependency handles the failure.
        diagnostics.insert(.error(circularDependencyAt: ast[id].site))
        return false

      case .success:
        return true

      case .failure:
        return false
      }

      break
    }

    // Process the request.
    let success = action(&self, id)

    // Update the request status.
    declRequests[id] = success ? .success : .failure
    return success
  }

  /// Returns an array of declaration implementing `requirement` with type `requirementType` that
  /// are member of `conformingType` and visible in `scope`.
  private mutating func gatherCandidates(
    implementing requirement: NodeID<FunctionDecl>,
    withType requirementType: AnyType,
    for conformingType: AnyType,
    in scope: AnyScopeID
  ) -> [AnyDeclID] {
    let n = Name(of: requirement, in: ast)!
    let lookupResult = lookup(n.stem, memberOf: conformingType, in: scope)

    // Filter out the candidates with incompatible types.
    return lookupResult.compactMap { (c) -> AnyDeclID? in
      guard
        c != requirement,
        let d = self.decl(in: c, named: n),
        relations.canonical(realize(decl: d)) == requirementType
      else { return nil }

      if let f = NodeID<FunctionDecl>(d), ast[f].body == nil { return nil }
      if let f = NodeID<MethodImpl>(d), ast[f].body == nil { return nil }

      // TODO: Filter out the candidates with incompatible constraints.
      // trait A {}
      // type Foo<T> {}
      // extension Foo where T: U { fun foo() }
      // conformance Foo: A {} // <- should not consider `foo` in the extension

      // TODO: Rank candidates

      return d
    }
  }

  /// Returns an array of declaration implementing `requirement` with type `requirementType` that
  /// are member of `conformingType` and visible in `scope`.
  private mutating func gatherCandidates(
    implementing requirement: NodeID<MethodDecl>,
    withType requirementType: AnyType,
    for conformingType: AnyType,
    in scope: AnyScopeID
  ) -> [AnyDeclID] {
    let n = Name(of: requirement, in: ast)
    let lookupResult = lookup(n.stem, memberOf: conformingType, in: scope)

    // Filter out the candidates with incompatible types.
    return lookupResult.compactMap { (c) -> AnyDeclID? in
      guard
        c != requirement,
        let d = self.decl(in: c, named: n),
        relations.canonical(realize(decl: d)) == requirementType
      else { return nil }

      if let f = NodeID<MethodDecl>(d) {
        if ast[f].impls.contains(where: ({ ast[$0].body == nil })) { return nil }
      }

      // TODO: Filter out the candidates with incompatible constraints.
      // trait A {}
      // type Foo<T> {}
      // extension Foo where T: U { fun foo() }
      // conformance Foo: A {} // <- should not consider `foo` in the extension

      // TODO: Rank candidates

      return d
    }
  }

  /// Returns the conformance of `model` to `trait` declared at `site` in `scope` if it holds.
  /// Otherwise, reports missing requirements at `site` and returns `nil`.
  private mutating func checkConformance(
    of model: AnyType,
    to trait: TraitType,
    at site: SourceRange,
    in scope: AnyScopeID
  ) -> Conformance? {
    let specialization = [ast[trait.decl].selfParameterDecl: model]
    var implementations = Conformance.ImplementationMap()
    var notes: [Diagnostic] = []

    // Get the set of generic parameters defined by `trait`.
    for requirement in ast[trait.decl].members {
      let requirementType = specialized(
        relations.canonical(realize(decl: requirement)), applying: specialization, in: scope)
      if requirementType.isError { continue }

      switch requirement.kind {
      case GenericParameterDecl.self:
        assert(requirement == ast[trait.decl].selfParameterDecl, "unexpected declaration")
        continue

      case AssociatedTypeDecl.self:
        // TODO: Implement me.
        continue

      case FunctionDecl.self:
        let r = NodeID<FunctionDecl>(requirement)!
        let candidates = gatherCandidates(
          implementing: r, withType: requirementType, for: model, in: scope)

        if let c = candidates.uniqueElement {
          implementations[requirement] = c
        } else {
          notes.append(
            .error(
              traitRequiresMethod: Name(of: r, in: ast)!, withType: requirementType,
              at: site))
        }

      case MethodDecl.self:
        let r = NodeID<MethodDecl>(requirement)!
        let candidates = gatherCandidates(
          implementing: r, withType: requirementType, for: model, in: scope)

        if let c = candidates.uniqueElement {
          implementations[requirement] = c
        } else {
          notes.append(
            .error(
              traitRequiresMethod: Name(of: r, in: ast), withType: requirementType,
              at: site))
        }

      default:
        break
      }
    }

    if notes.isEmpty {
      return Conformance(
        model: model, concept: trait, conditions: [], scope: scope,
        implementations: implementations, site: site)
    } else {
      diagnostics.insert(.error(model, doesNotConformTo: trait, at: site, because: notes))
      return nil
    }
  }

  /// Type checks the specified statement and returns whether that succeeded.
  private mutating func check<T: StmtID, S: ScopeID>(stmt id: T, in lexicalContext: S) -> Bool {
    switch id.kind {
    case AssignStmt.self:
      return check(assign: NodeID(id)!, in: lexicalContext)

    case BraceStmt.self:
      return check(brace: NodeID(id)!)

    case ConditionalStmt.self:
      return check(conditional: NodeID(id)!, in: lexicalContext)

    case ExprStmt.self:
      let stmt = ast[NodeID<ExprStmt>(id)!]
      if let type = checkedType(of: stmt.expr, in: lexicalContext) {
        // Issue a warning if the type of the expression isn't void.
        if type != .void {
          diagnostics.insert(
            .warning(
              unusedResultOfType: type,
              at: ast[stmt.expr].site))
        }
        return true
      } else {
        // Type inference/checking failed.
        return false
      }

    case DeclStmt.self:
      return check(decl: ast[NodeID<DeclStmt>(id)!].decl)

    case DiscardStmt.self:
      let stmt = ast[NodeID<DiscardStmt>(id)!]
      return checkedType(of: stmt.expr, in: lexicalContext) != nil

    case DoWhileStmt.self:
      return check(doWhile: NodeID(id)!, in: lexicalContext)

    case ReturnStmt.self:
      return check(return: NodeID(id)!, in: lexicalContext)

    case WhileStmt.self:
      return check(while: NodeID(id)!, in: lexicalContext)

    case YieldStmt.self:
      return check(yield: NodeID(id)!, in: lexicalContext)

    case WhileStmt.self:
      // TODO: properly implement this
      let stmt = ast[NodeID<WhileStmt>(id)!]
      var success = true
      for cond in stmt.condition {
        switch cond {
        case .expr(let e):
          success = (checkedType(of: e, subtypeOf: nil, in: lexicalContext) != nil) && success
        default:
          success = false
        }
      }
      success = check(brace: stmt.body) && success
      return success

    case ForStmt.self, BreakStmt.self, ContinueStmt.self:
      // TODO: implement checks for these statements
      return true

    default:
      unexpected(id, in: ast)
    }
  }

  /// - Note: Method is internal because it may be called during constraint generation.
  mutating func check(brace id: NodeID<BraceStmt>) -> Bool {
    var success = true
    for stmt in ast[id].stmts {
      success = check(stmt: stmt, in: id) && success
    }
    return success
  }

  private mutating func check<S: ScopeID>(
    assign s: NodeID<AssignStmt>,
    in scope: S
  ) -> Bool {
    // Target type must be `Sinkable`.
    guard let targetType = checkedType(of: ast[s].left, in: scope) else { return false }
    let lhsConstraint = ConformanceConstraint(
      targetType, conformsTo: [ast.coreTrait(named: "Sinkable")!],
      because: ConstraintCause(.initializationOrAssignment, at: ast[s].site))

    // Source type must be subtype of the target type.
    let sourceType = exprTypes[ast[s].right].setIfNil(^TypeVariable())
    let rhsConstraint = SubtypingConstraint(
      sourceType, targetType,
      because: ConstraintCause(.initializationOrAssignment, at: ast[s].site))

    // Note: Type information flows strictly from left to right.
    let inference = solutionTyping(
      ast[s].right, shapedBy: targetType, in: scope,
      initialConstraints: [lhsConstraint, rhsConstraint])
    return inference.succeeded
  }

  private mutating func check<S: ScopeID>(
    conditional s: NodeID<ConditionalStmt>,
    in lexicalContext: S
  ) -> Bool {
    var success = true

    let boolType = AnyType(ast.coreType(named: "Bool")!)
    for c in ast[s].condition {
      switch c {
      case .expr(let e):
        success = (checkedType(of: e, subtypeOf: boolType, in: lexicalContext) != nil) && success
      default:
        fatalError("not implemented")
      }
    }

    success = check(brace: ast[s].success) && success
    if let b = ast[s].failure {
      success = check(stmt: b, in: lexicalContext) && success
    }
    return success
  }

  private mutating func check<S: ScopeID>(
    doWhile subject: NodeID<DoWhileStmt>,
    in lexicalContext: S
  ) -> Bool {
    let success = check(brace: ast[subject].body)

    // Visit the condition of the loop in the scope of the body.
    let boolType = AnyType(ast.coreType(named: "Bool")!)
    let t = checkedType(of: ast[subject].condition, subtypeOf: boolType, in: ast[subject].body)
    return success && (t != nil)
  }

  private mutating func check<S: ScopeID>(
    return id: NodeID<ReturnStmt>,
    in lexicalContext: S
  ) -> Bool {
    let o = expectedOutputType(in: lexicalContext)!
    if let v = ast[id].value {
      return checkedType(of: v, subtypeOf: o, in: lexicalContext) != nil
    } else if !relations.areEquivalent(o, .void) {
      diagnostics.insert(.error(missingReturnValueAt: ast[id].site))
      return false
    } else {
      return true
    }
  }

  private mutating func check<S: ScopeID>(
    while subject: NodeID<WhileStmt>,
    in lexicalContext: S
  ) -> Bool {
    let syntax = ast[subject]

    // Visit the condition(s).
    let boolType = AnyType(ast.coreType(named: "Bool")!)
    for item in syntax.condition {
      switch item {
      case .expr(let expr):
        // Condition must be Boolean.
        let t = checkedType(of: expr, subtypeOf: boolType, in: lexicalContext)
        if t == nil { return false }

      case .decl(let binding):
        if !check(binding: binding) { return false }
      }
    }

    // Visit the body.
    return check(brace: syntax.body)
  }

  private mutating func check<S: ScopeID>(
    yield id: NodeID<YieldStmt>,
    in lexicalContext: S
  ) -> Bool {
    let o = expectedOutputType(in: lexicalContext)!
    return checkedType(of: ast[id].value, subtypeOf: o, in: lexicalContext) != nil
  }

  /// Returns whether `d` is well-typed, reading type inference results from `s`.
  mutating func checkDeferred(varDecl d: NodeID<VarDecl>, _ s: Solution) -> Bool {
    let success = modifying(
      &declTypes[d]!,
      { (t) in
        // TODO: Diagnose reification failures
        t = s.typeAssumptions.reify(t)
        return !t[.hasError]
      })
    declRequests[d] = success ? .success : .failure
    return success
  }

  /// Returns whether `e` is well-typed, reading type inference results from `s`.
  mutating func checkDeferred(lambdaExpr e: NodeID<LambdaExpr>, _ s: Solution) -> Bool {
    // TODO: Diagnose reification failures
    guard
      let declType = exprTypes[e]?.base as? LambdaType,
      !declType[.hasError]
    else { return false }

    // Reify the type of the underlying declaration.
    declTypes[ast[e].decl] = ^declType
    let parameters = ast[ast[e].decl].parameters
    for i in 0 ..< parameters.count {
      declTypes[parameters[i]] = declType.inputs[i].type
    }

    // Type check the declaration.
    return check(function: ast[e].decl)
  }

  /// Returns the expected output type in `lexicalContext`, or `nil` if `lexicalContext` is not
  /// nested in a function or subscript declaration.
  private func expectedOutputType<S: ScopeID>(in lexicalContext: S) -> AnyType? {
    for s in program.scopes(from: lexicalContext) {
      switch s.kind {
      case MethodImpl.self:
        return LambdaType(declTypes[NodeID<MethodImpl>(s)!])?.output.skolemized
      case FunctionDecl.self:
        return LambdaType(declTypes[NodeID<FunctionDecl>(s)!])?.output.skolemized
      case SubscriptDecl.self:
        return SubscriptType(declTypes[NodeID<SubscriptDecl>(s)!])?.output.skolemized
      default:
        continue
      }
    }

    return nil
  }

  /// Returns the generic environment defined by `node`, or `nil` if either `node`'s environment
  /// is ill-formed or if node doesn't outline a generic lexical scope.
  private mutating func environment<T: NodeIDProtocol>(of node: T) -> GenericEnvironment? {
    switch node.kind {
    case FunctionDecl.self:
      return environment(of: NodeID<FunctionDecl>(node)!)
    case ProductTypeDecl.self:
      return environment(of: NodeID<ProductTypeDecl>(node)!)
    case SubscriptDecl.self:
      return environment(of: NodeID<SubscriptDecl>(node)!)
    case TypeAliasDecl.self:
      return environment(of: NodeID<TypeAliasDecl>(node)!)
    case TraitDecl.self:
      return environment(ofTraitDecl: NodeID(node)!)
    default:
      return nil
    }
  }

  /// Returns the generic environment defined by `id`, or `nil` if it is ill-typed.
  private mutating func environment<T: GenericDecl>(of id: NodeID<T>) -> GenericEnvironment? {
    assert(T.self != TraitDecl.self, "trait environements use a more specialized method")

    switch environments[id] {
    case .done(let e):
      return e
    case .inProgress:
      fatalError("circular dependency")
    case nil:
      environments[id] = .inProgress
    }

    // Nothing to do if the declaration has no generic clause.
    guard let clause = ast[id].genericClause?.value else {
      let e = GenericEnvironment(decl: id, parameters: [], constraints: [], into: &self)
      environments[id] = .done(e)
      return e
    }

    var success = true
    var constraints: [Constraint] = []

    // Check the conformance list of each generic type parameter.
    for p in clause.parameters {
      // Realize the parameter's declaration.
      let parameterType = realize(genericParameterDecl: p)
      if parameterType.isError { return nil }

      // TODO: Type check default values.

      // Skip value declarations.
      guard
        let lhs = MetatypeType(parameterType)?.instance,
        lhs.base is GenericTypeParameterType
      else {
        continue
      }

      // Synthesize the sugared conformance constraint, if any.
      let list = ast[p].conformances
      guard
        let traits = realize(
          conformances: list,
          in: program.scopeToParent[AnyScopeID(id)!]!)
      else { return nil }

      if !traits.isEmpty {
        let cause = ConstraintCause(.annotation, at: ast[list[0]].site)
        constraints.append(ConformanceConstraint(lhs, conformsTo: traits, because: cause))
      }
    }

    // Evaluate the constraint expressions of the associated type's where clause.
    if let whereClause = clause.whereClause?.value {
      for expr in whereClause.constraints {
        if let constraint = eval(constraintExpr: expr, in: AnyScopeID(id)!) {
          constraints.append(constraint)
        } else {
          success = false
        }
      }
    }

    if success {
      let e = GenericEnvironment(
        decl: id, parameters: clause.parameters, constraints: constraints, into: &self)
      environments[id] = .done(e)
      return e
    } else {
      environments[id] = .done(nil)
      return nil
    }
  }

  /// Returns the generic environment defined by `i`, or `nil` if it is ill-typed.
  private mutating func environment<T: TypeExtendingDecl>(
    ofTypeExtendingDecl id: NodeID<T>
  ) -> GenericEnvironment? {
    switch environments[id] {
    case .done(let e):
      return e
    case .inProgress:
      fatalError("circular dependency")
    case nil:
      environments[id] = .inProgress
    }

    let scope = AnyScopeID(id)
    var success = true
    var constraints: [Constraint] = []

    // Evaluate the constraint expressions of the associated type's where clause.
    if let whereClause = ast[id].whereClause?.value {
      for expr in whereClause.constraints {
        if let constraint = eval(constraintExpr: expr, in: scope) {
          constraints.append(constraint)
        } else {
          success = false
        }
      }
    }

    if success {
      let e = GenericEnvironment(decl: id, parameters: [], constraints: constraints, into: &self)
      environments[id] = .done(e)
      return e
    } else {
      environments[id] = .done(nil)
      return nil
    }
  }

  /// Returns the generic environment defined by `i`, or `nil` if it is ill-typed.
  private mutating func environment(
    ofTraitDecl id: NodeID<TraitDecl>
  ) -> GenericEnvironment? {
    switch environments[id] {
    case .done(let e):
      return e
    case .inProgress:
      fatalError("circular dependency")
    case nil:
      environments[id] = .inProgress
    }

    /// Indicates whether the checker failed to evaluate an associated constraint.
    var success = true
    /// The constraints on the trait's associated types and values.
    var constraints: [Constraint] = []

    // Collect and type check the constraints defined on associated types and values.
    for member in ast[id].members {
      switch member.kind {
      case AssociatedTypeDecl.self:
        success =
          associatedConstraints(
            ofType: NodeID(member)!, ofTrait: id, into: &constraints) && success

      case AssociatedValueDecl.self:
        success =
          associatedConstraints(
            ofValue: NodeID(member)!, ofTrait: id, into: &constraints) && success

      default:
        continue
      }
    }

    // Bail out if we found ill-form constraints.
    if !success {
      environments[id] = .done(nil)
      return nil
    }

    // Synthesize `Self: T`.
    let selfDecl = ast[id].selfParameterDecl
    let selfType = GenericTypeParameterType(selfDecl, ast: ast)
    let declaredTrait = TraitType(MetatypeType(declTypes[id]!)!.instance)!
    constraints.append(
      ConformanceConstraint(
        ^selfType, conformsTo: [declaredTrait],
        because: ConstraintCause(.structural, at: ast[id].identifier.site)))

    let e = GenericEnvironment(
      decl: id, parameters: [selfDecl], constraints: constraints, into: &self)
    environments[id] = .done(e)
    return e
  }

  // Evaluates the constraints declared in `associatedType`, stores them in `constraints` and
  // returns whether they are all well-typed.
  private mutating func associatedConstraints(
    ofType associatedType: NodeID<AssociatedTypeDecl>,
    ofTrait trait: NodeID<TraitDecl>,
    into constraints: inout [Constraint]
  ) -> Bool {
    // Realize the LHS of the constraint.
    let lhs = realize(decl: associatedType)
    if lhs.isError { return false }

    // Synthesize the sugared conformance constraint, if any.
    let list = ast[associatedType].conformances
    guard
      let traits = realize(
        conformances: list,
        in: AnyScopeID(trait))
    else { return false }

    if !traits.isEmpty {
      let cause = ConstraintCause(.annotation, at: ast[list[0]].site)
      constraints.append(ConformanceConstraint(lhs, conformsTo: traits, because: cause))
    }

    // Evaluate the constraint expressions of the associated type's where clause.
    var success = true
    if let whereClause = ast[associatedType].whereClause?.value {
      for expr in whereClause.constraints {
        if let constraint = eval(constraintExpr: expr, in: AnyScopeID(trait)) {
          constraints.append(constraint)
        } else {
          success = false
        }
      }
    }

    return success
  }

  // Evaluates the constraints declared in `associatedValue`, stores them in `constraints` and
  // returns whether they are all well-typed.
  private mutating func associatedConstraints(
    ofValue associatedValue: NodeID<AssociatedValueDecl>,
    ofTrait trait: NodeID<TraitDecl>,
    into constraints: inout [Constraint]
  ) -> Bool {
    // Realize the LHS of the constraint.
    if realize(decl: associatedValue).isError { return false }

    // Evaluate the constraint expressions of the associated value's where clause.
    var success = true
    if let whereClause = ast[associatedValue].whereClause?.value {
      for expr in whereClause.constraints {
        if let constraint = eval(constraintExpr: expr, in: AnyScopeID(trait)) {
          constraints.append(constraint)
        } else {
          success = false
        }
      }
    }

    return success
  }

  /// Evaluates `expr` in `scope` and returns a type constraint, or `nil` if evaluation failed.
  ///
  /// - Note: Calling this method multiple times with the same arguments may duplicate diagnostics.
  private mutating func eval(
    constraintExpr expr: SourceRepresentable<WhereClause.ConstraintExpr>,
    in scope: AnyScopeID
  ) -> Constraint? {
    switch expr.value {
    case .equality(let l, let r):
      guard let a = realize(name: l, in: scope)?.instance else { return nil }
      guard let b = realize(r, in: scope)?.instance else { return nil }

      if !a.isTypeParam && !b.isTypeParam {
        diagnostics.insert(.error(invalidEqualityConstraintBetween: a, and: b, at: expr.site))
        return nil
      }

      return EqualityConstraint(a, b, because: ConstraintCause(.structural, at: expr.site))

    case .conformance(let l, let traits):
      guard let a = realize(name: l, in: scope)?.instance else { return nil }
      if !a.isTypeParam {
        diagnostics.insert(.error(invalidConformanceConstraintTo: a, at: expr.site))
        return nil
      }

      var b: Set<TraitType> = []
      for i in traits {
        guard let type = realize(name: i, in: scope)?.instance else { return nil }
        if let trait = type.base as? TraitType {
          b.insert(trait)
        } else {
          diagnostics.insert(.error(conformanceToNonTraitType: a, at: expr.site))
          return nil
        }
      }

      return ConformanceConstraint(
        a, conformsTo: b, because: ConstraintCause(.structural, at: expr.site))

    case .value(let e):
      // TODO: Symbolic execution
      return PredicateConstraint(e, because: ConstraintCause(.structural, at: expr.site))
    }
  }

  // MARK: Type inference

  /// Returns the type of `subject` knowing it occurs in `scope` and is shaped by `shape`, or `nil`
  /// if such type couldn't be deduced.
  ///
  /// - Parameters:
  ///   - subject: The expression whose type should be deduced.
  ///   - shape: The shape of the type `subject` is expected to have given top-bottom information
  ///     flow, or `nil` of such shape is unknown.
  ///   - scope: The innermost scope containing `subject`.
  private mutating func checkedType<S: ScopeID>(
    of subject: AnyExprID,
    subtypeOf supertype: AnyType? = nil,
    in scope: S
  ) -> AnyType? {
    var c: [Constraint] = []
    if let t = supertype {
      let u = exprTypes[subject].setIfNil(^TypeVariable())
      c.append(SubtypingConstraint(u, t, because: .init(.structural, at: ast[subject].site)))
    }

    let i = solutionTyping(subject, shapedBy: supertype, in: scope, initialConstraints: c)
    return i.succeeded ? exprTypes[subject]! : nil
  }

  /// Returns the best solution satisfying `initialConstraints` and describing the types of
  /// `subject` and its sub-expressions, knowing `subject` occurs in `scope` and is shaped by
  /// `shape`.
  ///
  /// - Parameters:
  ///   - subject: The expression whose constituent types should be deduced.
  ///   - shape: The shape of the type `subject` is expected to have given top-bottom information
  ///     flow, or `nil` of such shape is unknown.
  ///   - scope: The innermost scope containing `subject`.
  ///   - initialConstraints: A collection of constraints on constituent types of `subject`.
  mutating func solutionTyping<S: ScopeID>(
    _ subject: AnyExprID,
    shapedBy shape: AnyType?,
    in scope: S,
    initialConstraints: [Constraint] = []
  ) -> (succeeded: Bool, solution: Solution) {
    // Determine whether tracing should be enabled.
    let shouldLogTrace: Bool
    if let tracingSite = inferenceTracingSite,
      tracingSite.bounds.contains(ast[subject].site.first())
    {
      let subjectSite = ast[subject].site
      shouldLogTrace = true
      let loc = subjectSite.first()
      let subjectDescription = subjectSite.file[subjectSite]
      print("Inferring type of '\(subjectDescription)' at \(loc)")
      print("---")
    } else {
      shouldLogTrace = false
    }

    // Generate constraints.
    let (_, facts, deferredQueries) = inferredType(
      of: subject, shapedBy: shape, in: AnyScopeID(scope))

    // Bail out if constraint generation failed.
    if facts.foundConflict {
      return (succeeded: false, solution: .init())
    }

    // Solve the constraints.
    var solver = ConstraintSolver(
      scope: AnyScopeID(scope),
      fresh: initialConstraints + facts.constraints,
      loggingTrace: shouldLogTrace)
    let solution = solver.solution(&self)

    if shouldLogTrace {
      print(solution)
    }

    // Apply the solution.
    for (id, type) in facts.inferredTypes.storage {
      exprTypes[id] = solution.typeAssumptions.reify(type)
    }
    for (name, ref) in solution.bindingAssumptions {
      referredDecls[name] = ref
    }

    // Run deferred queries.
    let success = deferredQueries.reduce(
      !solution.diagnostics.containsError, { (s, q) in q(&self, solution) && s })

    diagnostics.formUnion(solution.diagnostics)
    return (succeeded: success, solution: solution)
  }

  // MARK: Name binding

  /// The result of a name lookup.
  public typealias DeclSet = Set<AnyDeclID>

  /// A lookup table.
  private typealias LookupTable = [String: DeclSet]

  private struct MemberLookupKey: Hashable {

    var type: AnyType

    var scope: AnyScopeID

  }

  /// The member lookup tables of the types.
  ///
  /// This property is used to memoize the results of `lookup(_:memberOf:in)`.
  private var memberLookupTables: [MemberLookupKey: LookupTable] = [:]

  /// A set containing the type extending declarations being currently bounded.
  ///
  /// This property is used during conformance and extension binding to avoid infinite recursion
  /// through qualified lookups into the extended type.
  private var extensionsUnderBinding = DeclSet()

  /// The result of a name resolution request.
  enum NameResolutionResult {

    /// A candidate found by name resolution.
    struct Candidate {

      /// Declaration being referenced.
      let reference: DeclRef

      /// The quantifier-free type of the declaration at its use site.
      let type: InstantiatedType

    }

    /// The resolut of name resolution for a single name component.
    struct ResolvedComponent {

      /// The resolved component.
      let component: NodeID<NameExpr>

      /// The declarations to which the component may refer.
      let candidates: [Candidate]

      /// Creates an instance with the given properties.
      init(_ component: NodeID<NameExpr>, _ candidates: [Candidate]) {
        self.component = component
        self.candidates = candidates
      }

    }

    /// Name resolution applied on the nominal prefix that doesn't require any overload resolution.
    /// The payload contains the collections of resolved and unresolved components.
    case done(resolved: [ResolvedComponent], unresolved: [NodeID<NameExpr>])

    /// Name resolution failed.
    case failed

    /// Name resolution couln't start because the first component of the expression isn't a name
    /// The payload contains the collection of unresolved components, after the first one.
    case inexecutable(_ components: [NodeID<NameExpr>])

  }

  /// Resolves the non-overloaded name components of `name` from left to right in `scope`.
  ///
  /// - Postcondition: If the method returns `.done(resolved: r, unresolved: u)`, `r` is not empty
  ///   and `r[i].candidates` has a single element for `0 < i < r.count`.
  mutating func resolveNominalPrefix(
    of name: NodeID<NameExpr>,
    in lookupScope: AnyScopeID
  ) -> NameResolutionResult {
    // Build a stack with the nominal comonents of `nameExpr` or exit if its qualification is
    // either implicit or prefixed by an expression.
    var unresolvedComponents = [name]
    loop: while true {
      switch ast[unresolvedComponents.last!].domain {
      case .implicit:
        return .inexecutable(unresolvedComponents)

      case .expr(let e):
        guard let domain = NodeID<NameExpr>(e) else { return .inexecutable(unresolvedComponents) }
        unresolvedComponents.append(domain)

      case .none:
        break loop
      }
    }

    // Resolve the nominal components of `nameExpr` from left to right as long as we don't need
    // contextual information to resolve overload sets.
    var resolvedPrefix: [NameResolutionResult.ResolvedComponent] = []
    var parentType: AnyType? = nil

    while let component = unresolvedComponents.popLast() {
      // Evaluate the static argument list.
      var arguments: [AnyType] = []
      for a in ast[component].arguments {
        guard let type = realize(a.value, in: lookupScope)?.instance else { return .failed }
        arguments.append(type)
      }

      // Resolve the component.
      let componentSyntax = ast[component]
      let candidates = resolve(
        componentSyntax.name, withArguments: arguments, memberOf: parentType, from: lookupScope)

      // Fail resolution we didn't find any candidate.
      if candidates.isEmpty { return .failed }

      // Append the resolved component to the nominal prefix.
      resolvedPrefix.append(.init(component, candidates))

      // Defer resolution of the remaining name components if there are multiple candidates for
      // the current component or if we found a type variable.
      if (candidates.count > 1) || (candidates[0].type.shape.base is TypeVariable) { break }

      // If the candidate is a direct reference to a type declaration, the next component should be
      // looked up in the referred type's declaration space rather than that of its metatype.
      if let d = candidates[0].reference.decl, isNominalTypeDecl(d) {
        parentType = MetatypeType(candidates[0].type.shape)!.instance
      } else {
        parentType = candidates[0].type.shape
      }
    }

    precondition(!resolvedPrefix.isEmpty)
    return .done(resolved: resolvedPrefix, unresolved: unresolvedComponents)
  }

  /// Returns the declarations of `name` exposed to `lookupScope` and accepting `arguments`,
  /// searching in the declaration space of `parentType` if it isn't `nil`, or using unqualified
  /// lookup otherwise.
  mutating func resolve(
    _ name: SourceRepresentable<Name>,
    withArguments arguments: [AnyType],
    memberOf parentType: AnyType?,
    from lookupScope: AnyScopeID
  ) -> [NameResolutionResult.Candidate] {
    // Handle references to the built-in module.
    if (name.value.stem == "Builtin") && (parentType == nil) && isBuiltinModuleVisible {
      return [
        .init(reference: .builtinType, type: .init(shape: ^BuiltinType.module, constraints: []))
      ]
    }

    // Handle references to built-in symbols.
    if parentType == .builtin(.module) {
      return resolve(builtin: name.value).map({ [$0] }) ?? []
    }

    // Gather declarations qualified by `parentType` if it isn't `nil` or unqualified otherwise.
    let matches: [AnyDeclID]
    if let t = parentType {
      matches = lookup(name.value.stem, memberOf: t, in: lookupScope)
        .compactMap({ decl(in: $0, named: name.value) })
    } else {
      matches = lookup(unqualified: name.value.stem, in: lookupScope)
        .compactMap({ decl(in: $0, named: name.value) })
    }

    // Diagnose undefined symbols.
    if matches.isEmpty {
      diagnostics.insert(.error(undefinedName: name.value, in: parentType, at: name.site))
      return []
    }

    // Create declaration references to the remaining candidates.
    var candidates: [NameResolutionResult.Candidate] = []
    var invalidArgumentsDiagnostics: [Diagnostic] = []

    let isInMemberContext = program.isMemberContext(lookupScope)
    for match in matches {
      // Realize the type of the declaration.
      var targetType = realize(decl: match)

      // Erase parameter conventions.
      if let t = ParameterType(targetType) {
        targetType = t.bareType
      }

      // Apply the static arguments, if any.
      if !arguments.isEmpty {
        // Declaration must be generic.
        guard let env = environment(of: match) else {
          invalidArgumentsDiagnostics.append(
            .error(
              invalidGenericArgumentCountTo: name,
              found: arguments.count, expected: 0))
          continue
        }

        // Declaration must accept the given arguments.
        // TODO: Check labels
        guard env.parameters.count == arguments.count else {
          invalidArgumentsDiagnostics.append(
            .error(
              invalidGenericArgumentCountTo: name,
              found: arguments.count, expected: env.parameters.count))
          continue
        }

        // Apply the arguments.
        targetType = specialized(
          targetType,
          applying: .init(uniqueKeysWithValues: zip(env.parameters, arguments)),
          in: lookupScope)
      }

      // Give up if the declaration has an error type.
      if targetType.isError { continue }

      // Determine how the declaration is being referenced.
      let reference: DeclRef =
        isInMemberContext && program.isMember(match)
        ? .member(match)
        : .direct(match)

      // Instantiate the type of the declaration
      let c = ConstraintCause(.binding, at: name.site)
      switch reference {
      case .direct(let d):
        candidates.append(
          .init(
            reference: reference,
            type: instantiate(targetType, in: program.scopeIntroducing(d), cause: c)))

      case .member(let d):
        candidates.append(
          .init(
            reference: reference,
            type: instantiate(targetType, in: program.scopeIntroducing(d), cause: c)))

      case .builtinFunction, .builtinType:
        candidates.append(
          .init(reference: reference, type: .init(shape: targetType, constraints: [])))
      }
    }

    // If there are no candidates left, diagnose an error.
    if candidates.isEmpty && !invalidArgumentsDiagnostics.isEmpty {
      if let diagnostic = invalidArgumentsDiagnostics.uniqueElement {
        diagnostics.insert(diagnostic)
      } else {
        diagnostics.insert(
          .error(
            invalidGenericArgumentsTo: name,
            candidateDiagnostics: invalidArgumentsDiagnostics))
      }
    }

    return candidates
  }

  /// Resolves a reference to the built-in symbol named `name`.
  private func resolve(builtin name: Name) -> NameResolutionResult.Candidate? {
    if let f = BuiltinFunction(name.stem) {
      return .init(reference: .builtinFunction(f), type: .init(shape: ^f.type, constraints: []))
    }
    if let t = BuiltinType(name.stem) {
      return .init(reference: .builtinType, type: .init(shape: ^t, constraints: []))
    }
    return nil
  }

  /// Returns the declarations that expose `baseName` without qualification in `scope`.
  mutating func lookup(unqualified baseName: String, in scope: AnyScopeID) -> DeclSet {
    let site = scope

    var matches = DeclSet()
    var root: NodeID<ModuleDecl>? = nil
    for scope in program.scopes(from: scope) {
      switch scope.kind {
      case ModuleDecl.self:
        // We reached the module scope.
        root = NodeID<ModuleDecl>(scope)!

      case TranslationUnit.self:
        // Skip file scopes so that we don't search the same file twice.
        continue

      default:
        break
      }

      // Search for the identifier in the current scope.
      let newMatches = lookup(baseName, introducedInDeclSpaceOf: scope, in: site)
        .subtracting(bindingsUnderChecking)

      // We can assume the matches are either empty or all overloadable.
      matches.formUnion(newMatches)

      // We're done if we found at least one non-overloadable match.
      if newMatches.contains(where: { (i) in !(ast[i] is FunctionDecl) }) {
        return matches
      }
    }

    // We're done if we found at least one match.
    if !matches.isEmpty { return matches }

    // Check if the identifier refers to the module containing `scope`.
    if ast[root]?.baseName == baseName {
      return [AnyDeclID(root!)]
    }

    // Search for the identifier in imported modules.
    for module in ast.modules where module != root {
      matches.formUnion(names(introducedIn: module)[baseName, default: []])
    }

    return matches
  }

  /// Returns the declarations that introduce a name whose stem is `baseName` in the declaration
  /// space of `lookupContext`.
  mutating func lookup<T: ScopeID>(
    _ baseName: String,
    introducedInDeclSpaceOf lookupContext: T,
    in site: AnyScopeID
  ) -> DeclSet {
    switch lookupContext.kind {
    case ProductTypeDecl.self:
      let t = ^ProductType(NodeID(lookupContext)!, ast: ast)
      return lookup(baseName, memberOf: t, in: site)

    case TraitDecl.self:
      let t = ^TraitType(NodeID(lookupContext)!, ast: ast)
      return lookup(baseName, memberOf: t, in: site)

    case TypeAliasDecl.self:
      // We can't re-enter `realize(typeAliasDecl:)` if the aliased type of `d` is being resolved
      // but its generic parameters can be lookep up already.
      let d = NodeID<TypeAliasDecl>(lookupContext)!
      if declRequests[d] == .typeRealizationStarted {
        return names(introducedIn: d)[baseName, default: []]
      }

      if let t = MetatypeType(realize(typeAliasDecl: d))?.instance {
        return t.isError ? [] : lookup(baseName, memberOf: t, in: site)
      } else {
        return []
      }

    default:
      return names(introducedIn: lookupContext)[baseName, default: []]
    }
  }

  /// Returns the declarations that introduce a name whose stem is `baseName` as a member of `type`
  /// in `scope`.
  mutating func lookup(
    _ baseName: String,
    memberOf type: AnyType,
    in scope: AnyScopeID
  ) -> DeclSet {
    if let t = type.base as? ConformanceLensType {
      return lookup(baseName, memberOf: ^t.lens, in: scope)
    }

    let key = MemberLookupKey(type: type, scope: scope)
    if let m = memberLookupTables[key]?[baseName] {
      return m
    }

    var matches: DeclSet
    defer { memberLookupTables[key, default: [:]][baseName] = matches }

    switch type.base {
    case let t as BoundGenericType:
      matches = lookup(baseName, memberOf: t.base, in: scope)
      return matches

    case let t as ProductType:
      matches = names(introducedIn: t.decl)[baseName, default: []]
      if baseName == "init" {
        matches.insert(AnyDeclID(ast[t.decl].memberwiseInit))
      }

    case let t as TraitType:
      matches = names(introducedIn: t.decl)[baseName, default: []]

    case let t as TypeAliasType:
      matches = names(introducedIn: t.decl)[baseName, default: []]

    default:
      matches = DeclSet()
    }

    // We're done if we found at least one non-overloadable match.
    if matches.contains(where: { i in !(ast[i] is FunctionDecl) }) {
      return matches
    }

    // Look for members declared in extensions.
    for i in extendingDecls(of: type, exposedTo: scope) {
      matches.formUnion(names(introducedIn: i)[baseName, default: []])
    }

    // We're done if we found at least one non-overloadable match.
    if matches.contains(where: { i in !(ast[i] is FunctionDecl) }) {
      return matches
    }

    // Look for members declared inherited by conformance/refinement.
    guard let traits = conformedTraits(of: type, in: scope) else { return matches }
    for trait in traits {
      if type == trait { continue }

      // TODO: Read source of conformance to disambiguate associated names
      let newMatches = lookup(baseName, memberOf: ^trait, in: scope)
      switch type.base {
      case is AssociatedTypeType,
        is GenericTypeParameterType,
        is TraitType:
        matches.formUnion(newMatches)

      default:
        // Associated type and value declarations are not inherited by conformance.
        matches.formUnion(
          newMatches.filter({
            $0.kind != AssociatedTypeDecl.self && $0.kind != AssociatedValueDecl.self
          }))
      }
    }

    return matches
  }

  /// Returns the declaration(s) of the specified operator that are visible in `scope`.
  func lookup(
    operator operatorName: Identifier,
    notation: OperatorNotation,
    in scope: AnyScopeID
  ) -> [NodeID<OperatorDecl>] {
    let currentModule = program.module(containing: scope)
    if let module = currentModule,
      let oper = lookup(operator: operatorName, notation: notation, in: module)
    {
      return [oper]
    }

    return ast.modules.compactMap({ (module) -> NodeID<OperatorDecl>? in
      if module == currentModule { return nil }
      return lookup(operator: operatorName, notation: notation, in: module)
    })
  }

  /// Returns the declaration of the specified operator in `module`, if any.
  func lookup(
    operator operatorName: Identifier,
    notation: OperatorNotation,
    in module: NodeID<ModuleDecl>
  ) -> NodeID<OperatorDecl>? {
    for decl in ast.topLevelDecls(module) where decl.kind == OperatorDecl.self {
      let oper = NodeID<OperatorDecl>(decl)!
      if (ast[oper].notation.value == notation) && (ast[oper].name.value == operatorName) {
        return oper
      }
    }
    return nil
  }

  /// Returns the extending declarations of `subject` exposed to `scope`.
  ///
  /// - Note: The declarations referred by the returned IDs conform to `TypeExtendingDecl`.
  private mutating func extendingDecls<S: ScopeID>(
    of subject: AnyType,
    exposedTo scope: S
  ) -> [AnyDeclID] {
    /// The canonical form of `subject`.
    let canonicalSubject = relations.canonical(subject)
    /// The declarations extending `subject`.
    var matches: [AnyDeclID] = []
    /// The module at the root of `scope`, when found.
    var root: NodeID<ModuleDecl>? = nil

    // Look for extension declarations in all visible scopes.
    for scope in program.scopes(from: scope) {
      switch scope.kind {
      case ModuleDecl.self:
        let module = NodeID<ModuleDecl>(scope)!
        insert(
          into: &matches,
          decls: ast.topLevelDecls(module),
          extending: canonicalSubject,
          in: scope)
        root = module

      case TranslationUnit.self:
        continue

      default:
        let decls = program.scopeToDecls[scope, default: []]
        insert(into: &matches, decls: decls, extending: canonicalSubject, in: scope)
      }
    }

    // Look for extension declarations in imported modules.
    for module in ast.modules where module != root {
      insert(
        into: &matches,
        decls: ast.topLevelDecls(module),
        extending: canonicalSubject,
        in: AnyScopeID(module))
    }

    return matches
  }

  /// Insert into `matches` the declarations in `decls` that extend `subject` in `scope`.
  ///
  /// - Requires: `subject` must be canonical.
  private mutating func insert<S: Sequence>(
    into matches: inout [AnyDeclID],
    decls: S,
    extending subject: AnyType,
    in scope: AnyScopeID
  )
  where S.Element == AnyDeclID {
    precondition(subject[.isCanonical])

    for i in decls where i.kind == ConformanceDecl.self || i.kind == ExtensionDecl.self {
      // Skip extending declarations that are being bound.
      guard extensionsUnderBinding.insert(i).inserted else { continue }
      defer { extensionsUnderBinding.remove(i) }

      // Check for matches.
      guard let extendedType = realize(decl: i).base as? MetatypeType else { continue }
      if relations.canonical(extendedType.instance) == subject {
        matches.append(i)
      }
    }
  }

  /// Returns the names and declarations introduced in `scope`.
  private func names<T: NodeIDProtocol>(introducedIn scope: T) -> LookupTable {
    if let module = NodeID<ModuleDecl>(scope) {
      return ast[module].sources.reduce(into: [:]) { (table, s) in
        table.merge(names(introducedIn: s), uniquingKeysWith: { (l, _) in l })
      }
    }

    guard let decls = program.scopeToDecls[scope] else { return [:] }
    var table: LookupTable = [:]

    for id in decls {
      switch id.kind {
      case AssociatedValueDecl.self,
        AssociatedTypeDecl.self,
        GenericParameterDecl.self,
        NamespaceDecl.self,
        ParameterDecl.self,
        ProductTypeDecl.self,
        TraitDecl.self,
        TypeAliasDecl.self,
        VarDecl.self:
        let name = (ast[id] as! SingleEntityDecl).baseName
        table[name, default: []].insert(id)

      case BindingDecl.self,
        ConformanceDecl.self,
        ExtensionDecl.self,
        MethodImpl.self,
        OperatorDecl.self,
        SubscriptImpl.self:
        // Note: operator declarations are not considered during standard name lookup.
        break

      case FunctionDecl.self:
        guard let i = ast[NodeID<FunctionDecl>(id)!].identifier?.value else { continue }
        table[i, default: []].insert(id)

      case InitializerDecl.self:
        table["init", default: []].insert(id)

      case MethodDecl.self:
        table[ast[NodeID<MethodDecl>(id)!].identifier.value, default: []].insert(id)

      case SubscriptDecl.self:
        let i = ast[NodeID<SubscriptDecl>(id)!].identifier?.value ?? "[]"
        table[i, default: []].insert(id)

      default:
        unexpected(id, in: ast)
      }
    }

    // Note: Results should be memoized.
    return table
  }

  // MARK: Type realization

  /// Realizes and returns the type denoted by `expr` evaluated in `scope`.
  mutating func realize(_ expr: AnyExprID, in scope: AnyScopeID) -> MetatypeType? {
    switch expr.kind {
    case ConformanceLensTypeExpr.self:
      return realize(conformanceLens: NodeID(expr)!, in: scope)

    case LambdaTypeExpr.self:
      return realize(lambda: NodeID(expr)!, in: scope)

    case NameExpr.self:
      return realize(name: NodeID(expr)!, in: scope)

    case ParameterTypeExpr.self:
      let id = NodeID<ParameterTypeExpr>(expr)!
      diagnostics.insert(
        .error(illegalParameterConvention: ast[id].convention.value, at: ast[id].convention.site))
      return nil

    case TupleTypeExpr.self:
      return realize(tuple: NodeID(expr)!, in: scope)

    case WildcardExpr.self:
      return MetatypeType(of: TypeVariable())

    default:
      unexpected(expr, in: ast)
    }
  }

  /// Returns the realized type of the function declaration underlying `expr` requiring that its
  /// parameters have the given `conventions`.
  ///
  /// - Requires: if supplied, `conventions` has as one element per parameter of the declaration
  ///   underlying `expr`.
  mutating func realize(
    underlyingDeclOf expr: NodeID<LambdaExpr>,
    with conventions: [AccessEffect]?
  ) -> AnyType? {
    realize(functionDecl: ast[expr].decl, with: conventions)
  }

  /// Realizes and returns a "magic" type expression.
  private mutating func realizeMagicTypeExpr(
    _ expr: NodeID<NameExpr>,
    in scope: AnyScopeID
  ) -> MetatypeType? {
    precondition(ast[expr].domain == .none)

    // Determine the "magic" type expression to realize.
    let name = ast[expr].name
    switch name.value.stem {
    case "Sum":
      return realizeSumTypeExpr(expr, in: scope)
    default:
      break
    }

    // Evaluate the static argument list.
    var arguments: [(value: BoundGenericType.Argument, site: SourceRange)] = []
    for a in ast[expr].arguments {
      // TODO: Symbolic execution
      guard let type = realize(a.value, in: scope)?.instance else { return nil }
      arguments.append((value: .type(type), site: ast[a.value].site))
    }

    switch name.value.stem {
    case "Any":
      let type = MetatypeType(of: .any)
      if arguments.count > 0 {
        diagnostics.insert(.error(argumentToNonGenericType: type.instance, at: name.site))
        return nil
      }
      return type

    case "Never":
      let type = MetatypeType(of: .never)
      if arguments.count > 0 {
        diagnostics.insert(.error(argumentToNonGenericType: type.instance, at: name.site))
        return nil
      }
      return type

    case "Self":
      guard let type = realizeSelfTypeExpr(in: scope) else {
        diagnostics.insert(.error(invalidReferenceToSelfTypeAt: name.site))
        return nil
      }
      if arguments.count > 0 {
        diagnostics.insert(.error(argumentToNonGenericType: type.instance, at: name.site))
        return nil
      }
      return type

    case "Metatype":
      if arguments.count != 1 {
        diagnostics.insert(.error(metatypeRequiresOneArgumentAt: name.site))
      }
      if case .type(let a) = arguments.first!.value {
        return MetatypeType(of: MetatypeType(of: a))
      } else {
        fatalError("not implemented")
      }

    case "Builtin" where isBuiltinModuleVisible:
      let type = MetatypeType(of: .builtin(.module))
      if arguments.count > 0 {
        diagnostics.insert(.error(argumentToNonGenericType: type.instance, at: name.site))
        return nil
      }
      return type

    default:
      diagnostics.insert(.error(noType: name.value, in: nil, at: name.site))
      return nil
    }
  }

  /// Returns the type of a sum type expression with the given arguments.
  ///
  /// - Requires: `sumTypeExpr` is a sum type expression.
  private mutating func realizeSumTypeExpr(
    _ sumTypeExpr: NodeID<NameExpr>,
    in scope: AnyScopeID
  ) -> MetatypeType? {
    precondition(ast[sumTypeExpr].name.value.stem == "Sum")

    var elements = SumType.Elements()
    for a in ast[sumTypeExpr].arguments {
      guard let type = realize(a.value, in: scope)?.instance else {
        diagnostics.insert(.error(valueInSumTypeAt: ast[a.value].site))
        return nil
      }
      elements.insert(type)
    }

    switch elements.count {
    case 0:
      diagnostics.insert(.warning(sumTypeWithZeroElementsAt: ast[sumTypeExpr].name.site))
      return MetatypeType(of: .never)

    case 1:
      diagnostics.insert(.error(sumTypeWithOneElementAt: ast[sumTypeExpr].name.site))
      return nil

    default:
      return MetatypeType(of: SumType(elements))
    }
  }

  /// Realizes and returns the type of the `Self` expression in `scope`.
  ///
  /// - Note: This method does not issue diagnostics.
  private mutating func realizeSelfTypeExpr<T: ScopeID>(in scope: T) -> MetatypeType? {
    for scope in program.scopes(from: scope) {
      switch scope.kind {
      case TraitDecl.self:
        let decl = NodeID<TraitDecl>(scope)!
        return MetatypeType(of: GenericTypeParameterType(selfParameterOf: decl, in: ast))

      case ProductTypeDecl.self:
        // Synthesize unparameterized `Self`.
        let decl = NodeID<ProductTypeDecl>(scope)!
        let unparameterized = ProductType(decl, ast: ast)

        // Synthesize arguments to generic parameters if necessary.
        if let parameters = ast[decl].genericClause?.value.parameters {
          let arguments = parameters.map({ (p) -> BoundGenericType.Argument in
            .type(^GenericTypeParameterType(p, ast: ast))
          })
          return MetatypeType(of: BoundGenericType(unparameterized, arguments: arguments))
        } else {
          return MetatypeType(of: unparameterized)
        }

      case ConformanceDecl.self:
        let decl = NodeID<ConformanceDecl>(scope)!
        return realize(ast[decl].subject, in: scope)

      case ExtensionDecl.self:
        let decl = NodeID<ConformanceDecl>(scope)!
        return realize(ast[decl].subject, in: scope)

      case TypeAliasDecl.self:
        fatalError("not implemented")

      default:
        continue
      }
    }

    return nil
  }

  private mutating func realize(
    conformanceLens id: NodeID<ConformanceLensTypeExpr>,
    in scope: AnyScopeID
  ) -> MetatypeType? {
    let node = ast[id]

    /// The lens must be a trait.
    guard let lens = realize(node.lens, in: scope)?.instance else { return nil }
    guard let lensTrait = lens.base as? TraitType else {
      diagnostics.insert(.error(notATrait: lens, at: ast[node.lens].site))
      return nil
    }

    // The subject must conform to the lens.
    guard let subject = realize(node.subject, in: scope)?.instance else { return nil }
    guard let traits = conformedTraits(of: subject, in: scope),
      traits.contains(lensTrait)
    else {
      diagnostics.insert(
        .error(subject, doesNotConformTo: lensTrait, at: ast[node.lens].site))
      return nil
    }

    return MetatypeType(of: ConformanceLensType(viewing: subject, through: lensTrait))
  }

  private mutating func realize(
    lambda id: NodeID<LambdaTypeExpr>,
    in scope: AnyScopeID
  ) -> MetatypeType? {
    let node = ast[id]

    // Realize the lambda's environment.
    let environment: AnyType
    if let environmentExpr = node.environment {
      guard let ty = realize(environmentExpr, in: scope) else { return nil }
      environment = ty.instance
    } else {
      environment = .any
    }

    // Realize the lambda's parameters.
    var inputs: [CallableTypeParameter] = []
    inputs.reserveCapacity(node.parameters.count)

    for p in node.parameters {
      guard let ty = realize(parameter: p.type, in: scope)?.instance else { return nil }
      inputs.append(.init(label: p.label?.value, type: ty))
    }

    // Realize the lambda's output.
    guard let output = realize(node.output, in: scope)?.instance else { return nil }

    return MetatypeType(
      of: LambdaType(
        receiverEffect: node.receiverEffect?.value ?? .let,
        environment: environment,
        inputs: inputs,
        output: output))
  }

  private mutating func realize(
    name id: NodeID<NameExpr>,
    in scope: AnyScopeID
  ) -> MetatypeType? {
    let name = ast[id].name
    let domain: AnyType?
    let matches: DeclSet

    // Realize the name's domain, if any.
    switch ast[id].domain {
    case .none:
      // Name expression has no domain.
      domain = nil

      // Search for the referred type declaration with an unqualified lookup.
      matches = lookup(unqualified: name.value.stem, in: scope)

      // If there are no matches, check for magic symbols.
      if matches.isEmpty {
        return realizeMagicTypeExpr(id, in: scope)
      }

    case .expr(let j):
      // The domain is a type expression.
      guard let d = realize(j, in: scope)?.instance else { return nil }
      domain = d

      // Handle references to built-in types.
      if relations.areEquivalent(d, .builtin(.module)) {
        if let type = BuiltinType(name.value.stem) {
          return MetatypeType(of: .builtin(type))
        } else {
          diagnostics.insert(.error(noType: name.value, in: domain, at: name.site))
          return nil
        }
      }

      // Search for the referred type declaration with a qualified lookup.
      matches = lookup(name.value.stem, memberOf: d, in: scope)

    case .implicit:
      diagnostics.insert(
        .error(notEnoughContextToResolveMember: name.value, at: name.site))
      return nil
    }

    // Diagnose unresolved names.
    guard let match = matches.first else {
      diagnostics.insert(.error(noType: name.value, in: domain, at: name.site))
      return nil
    }

    // Diagnose ambiguous references.
    if matches.count > 1 {
      diagnostics.insert(.error(ambiguousUse: id, in: ast))
      return nil
    }

    // Realize the referred type.
    let referredType: MetatypeType

    if match.kind == AssociatedTypeDecl.self {
      let decl = NodeID<AssociatedTypeDecl>(match)!

      switch domain?.base {
      case is AssociatedTypeType,
        is ConformanceLensType,
        is GenericTypeParameterType:
        referredType = MetatypeType(
          of: AssociatedTypeType(decl, domain: domain!, ast: ast))

      case nil:
        // Assume that `Self` in `scope` resolves to an implicit generic parameter of a trait
        // declaration, since associated declarations cannot be looked up unqualified outside
        // the scope of a trait and its extensions.
        let domain = realizeSelfTypeExpr(in: scope)!.instance
        let instance = AssociatedTypeType(NodeID(match)!, domain: domain, ast: ast)
        referredType = MetatypeType(of: instance)

      case .some:
        diagnostics.insert(.error(invalidUseOfAssociatedType: ast[decl].baseName, at: name.site))
        return nil
      }
    } else {
      let declType = realize(decl: match)
      if let instance = declType.base as? MetatypeType {
        referredType = instance
      } else {
        diagnostics.insert(.error(nameRefersToValue: id, in: ast))
        return nil
      }
    }

    // Evaluate the arguments of the referred type, if any.
    if ast[id].arguments.isEmpty {
      return referredType
    } else {
      var arguments: [BoundGenericType.Argument] = []

      for a in ast[id].arguments {
        // TODO: Symbolic execution
        guard let type = realize(a.value, in: scope)?.instance else { return nil }
        arguments.append(.type(type))
      }

      return MetatypeType(of: BoundGenericType(referredType.instance, arguments: arguments))
    }
  }

  private mutating func realize(
    parameter id: NodeID<ParameterTypeExpr>,
    in scope: AnyScopeID
  ) -> MetatypeType? {
    let node = ast[id]

    guard let bareType = realize(node.bareType, in: scope)?.instance else { return nil }
    return MetatypeType(of: ParameterType(node.convention.value, bareType))
  }

  private mutating func realize(
    tuple id: NodeID<TupleTypeExpr>,
    in scope: AnyScopeID
  ) -> MetatypeType? {
    var elements: [TupleType.Element] = []
    elements.reserveCapacity(ast[id].elements.count)

    for e in ast[id].elements {
      guard let ty = realize(e.type, in: scope)?.instance else { return nil }
      elements.append(.init(label: e.label?.value, type: ty))
    }

    return MetatypeType(of: TupleType(elements))
  }

  /// Realizes and returns the traits of the specified conformance list, or `nil` if at least one
  /// of them is ill-typed.
  private mutating func realize(
    conformances: [NodeID<NameExpr>],
    in scope: AnyScopeID
  ) -> Set<TraitType>? {
    // Realize the traits in the conformance list.
    var traits: Set<TraitType> = []
    for expr in conformances {
      guard let rhs = realize(name: expr, in: scope)?.instance else { return nil }
      if let trait = rhs.base as? TraitType {
        traits.insert(trait)
      } else {
        diagnostics.insert(.error(conformanceToNonTraitType: rhs, at: ast[expr].site))
        return nil
      }
    }

    return traits
  }

  /// Returns the overarching type of `d`.
  mutating func realize<T: DeclID>(decl d: T) -> AnyType {
    switch d.kind {
    case AssociatedTypeDecl.self:
      return realize(associatedTypeDecl: NodeID(d)!)
    case AssociatedValueDecl.self:
      return realize(associatedValueDecl: NodeID(d)!)
    case GenericParameterDecl.self:
      return realize(genericParameterDecl: NodeID(d)!)
    case BindingDecl.self:
      return realize(bindingDecl: NodeID(d)!)
    case ConformanceDecl.self:
      return realize(typeExtendingDecl: NodeID<ConformanceDecl>(d)!)
    case ExtensionDecl.self:
      return realize(typeExtendingDecl: NodeID<ExtensionDecl>(d)!)
    case FunctionDecl.self:
      return realize(functionDecl: NodeID(d)!)
    case InitializerDecl.self:
      return realize(initializerDecl: NodeID(d)!)
    case MethodDecl.self:
      return realize(methodDecl: NodeID(d)!)
    case MethodImpl.self:
      return realize(methodImpl: NodeID(d)!)
    case ParameterDecl.self:
      return realize(parameterDecl: NodeID(d)!)
    case ProductTypeDecl.self:
      return realize(productTypeDecl: NodeID(d)!)
    case SubscriptDecl.self:
      return realize(subscriptDecl: NodeID(d)!)
    case TraitDecl.self:
      return realize(traitDecl: NodeID(d)!)
    case TypeAliasDecl.self:
      return realize(typeAliasDecl: NodeID(d)!)
    case VarDecl.self:
      return realize(varDecl: NodeID(d)!)
    default:
      unexpected(d, in: ast)
    }
  }

  /// Returns the overarching type of `d`.
  private mutating func realize(associatedTypeDecl d: NodeID<AssociatedTypeDecl>) -> AnyType {
    _realize(decl: d) { (this, d) in
      // Parent scope must be a trait declaration.
      let traitDecl = NodeID<TraitDecl>(this.program.declToScope[d]!)!

      let instance = AssociatedTypeType(
        NodeID(d)!,
        domain: ^GenericTypeParameterType(selfParameterOf: traitDecl, in: this.ast),
        ast: this.ast)
      return ^MetatypeType(of: instance)
    }
  }

  /// Returns the overarching type of `d`.
  private mutating func realize(associatedValueDecl d: NodeID<AssociatedValueDecl>) -> AnyType {
    _realize(decl: d) { (this, d) in
      // Parent scope must be a trait declaration.
      let traitDecl = NodeID<TraitDecl>(this.program.declToScope[d]!)!

      let instance = AssociatedValueType(
        NodeID(d)!,
        domain: ^GenericTypeParameterType(selfParameterOf: traitDecl, in: this.ast),
        ast: this.program.ast)
      return ^MetatypeType(of: instance)
    }
  }

  /// Returns the overarching type of `d`.
  private mutating func realize(bindingDecl d: NodeID<BindingDecl>) -> AnyType {
    _ = check(binding: NodeID(d)!)
    return declTypes[d]!
  }

  /// Returns the overarching type of `d`, requiring that its parameters have given `conventions`.
  ///
  /// - Requires: if supplied, `conventions` has as many elements as `d` has parameters.
  private mutating func realize(
    functionDecl d: NodeID<FunctionDecl>,
    with conventions: [AccessEffect]? = nil
  ) -> AnyType {
    _realize(decl: d, { (this, d) in this._realize(functionDecl: d, with: conventions) })
  }

  private mutating func _realize(
    functionDecl d: NodeID<FunctionDecl>,
    with conventions: [AccessEffect]? = nil
  ) -> AnyType {
    // Realize the input types.
    var inputs: [CallableTypeParameter] = []
    for (i, p) in ast[d].parameters.enumerated() {
      let t: AnyType
      if ast[p].annotation != nil {
        t = realize(parameterDecl: p)
      } else if ast[d].isInExprContext {
        // Annotations may be elided in lambda expressions. In that case, unannotated parameters
        // are given a fresh type variable so that inference can proceed.
        t = ^ParameterType(conventions?[i] ?? .let, ^TypeVariable())
        declTypes[p] = t
        declRequests[p] = .typeRealizationCompleted
      } else {
        unreachable("expected type annotation")
      }
      inputs.append(CallableTypeParameter(label: ast[p].label?.value, type: t))
    }

    // Collect captures.
    var explicitCaptureNames: Set<Name> = []
    guard
      let explicitCaptureTypes = realize(
        explicitCaptures: ast[d].explicitCaptures,
        collectingNamesIn: &explicitCaptureNames)
    else { return .error }

    let implicitCaptures: [ImplicitCapture] =
      program.isLocal(d)
      ? realize(implicitCapturesIn: d, ignoring: explicitCaptureNames)
      : []
    self.implicitCaptures[d] = implicitCaptures

    // Realize the function's receiver if necessary.
    let isNonStaticMember = program.isNonStaticMember(d)
    var receiver: AnyType? =
      isNonStaticMember
      ? realizeSelfTypeExpr(in: program.declToScope[d]!)!.instance
      : nil

    // Realize the output type.
    let outputType: AnyType
    if let o = ast[d].output {
      // Use the explicit return annotation.
      guard let type = realize(o, in: AnyScopeID(d))?.instance else { return .error }
      outputType = type
    } else if ast[d].isInExprContext {
      // Infer the return type from the body in expression contexts.
      outputType = ^TypeVariable()
    } else {
      // Default to `Void`.
      outputType = .void
    }

    if isNonStaticMember {
      // Create a lambda bound to a receiver.
      let effect: AccessEffect
      if ast[d].isInout {
        receiver = ^TupleType([.init(label: "self", type: ^RemoteType(.inout, receiver!))])
        effect = .inout
      } else if ast[d].isSink {
        receiver = ^TupleType([.init(label: "self", type: receiver!)])
        effect = .sink
      } else {
        receiver = ^TupleType([.init(label: "self", type: ^RemoteType(.let, receiver!))])
        effect = .let
      }

      return ^LambdaType(
        receiverEffect: effect,
        environment: receiver!,
        inputs: inputs,
        output: outputType)
    } else {
      // Create a regular lambda.
      let environment = TupleType(
        explicitCaptureTypes.map({ (t) in TupleType.Element(label: nil, type: t) })
          + implicitCaptures.map({ (c) in TupleType.Element(label: nil, type: ^c.type) }))

      // TODO: Determine if the lambda is mutating.

      return ^LambdaType(environment: ^environment, inputs: inputs, output: outputType)
    }
  }

  /// Returns the overarching type of `d`.
  public mutating func realize(genericParameterDecl d: NodeID<GenericParameterDecl>) -> AnyType {
    _realize(decl: d, { (this, d) in this._realize(genericParameterDecl: d) })
  }

  private mutating func _realize(genericParameterDecl d: NodeID<GenericParameterDecl>) -> AnyType {
    // The declaration introduces a generic *type* parameter the first annotation refers to a
    // trait. Otherwise, it denotes a generic *value* parameter.
    if let annotation = ast[d].conformances.first {
      // Bail out if we can't evaluate the annotation.
      guard let type = realize(name: annotation, in: program.declToScope[d]!) else {
        return .error
      }

      if !(type.instance.base is TraitType) {
        // Value parameters shall not have more than one type annotation.
        if ast[d].conformances.count > 1 {
          let diagnosticOrigin = ast[ast[d].conformances[1]].site
          diagnostics.insert(
            .error(tooManyAnnotationsOnGenericValueParametersAt: diagnosticOrigin))
          return .error
        }

        // The declaration introduces a generic value parameter.
        return type.instance
      }
    }

    // If the declaration has no annotations or its first annotation does not refer to a trait,
    // assume it declares a generic type parameter.
    let instance = GenericTypeParameterType(d, ast: ast)
    return ^MetatypeType(of: instance)
  }

  /// Returns the overarching type of `d`.
  private mutating func realize(initializerDecl d: NodeID<InitializerDecl>) -> AnyType {
    _realize(decl: d, { (this, d) in this._realize(initializerDecl: d) })
  }

  private mutating func _realize(initializerDecl d: NodeID<InitializerDecl>) -> AnyType {
    // Handle memberwise initializers.
    if ast[d].isMemberwise {
      let productTypeDecl = NodeID<ProductTypeDecl>(program.declToScope[d]!)!
      if let lambda = memberwiseInitType(of: productTypeDecl) {
        return ^lambda
      } else {
        return .error
      }
    }

    var inputs: [CallableTypeParameter] = ast[d].parameters.reduce(into: []) { (result, d) in
      result.append(.init(label: ast[d].label?.value, type: realize(parameterDecl: d)))
    }

    // Initializers are global functions.
    let receiver = realizeSelfTypeExpr(in: program.declToScope[d]!)!.instance
    let receiverParameter = CallableTypeParameter(
      label: "self",
      type: ^ParameterType(.set, receiver))
    inputs.insert(receiverParameter, at: 0)
    return ^LambdaType(environment: .void, inputs: inputs, output: .void)
  }

  /// Returns the overarching type of `d`.
  private mutating func realize(methodDecl d: NodeID<MethodDecl>) -> AnyType {
    _realize(decl: d, { (this, d) in this._realize(methodDecl: d) })
  }

  private mutating func _realize(methodDecl d: NodeID<MethodDecl>) -> AnyType {
    let inputs: [CallableTypeParameter] = ast[d].parameters.reduce(into: []) { (result, d) in
      result.append(.init(label: ast[d].label?.value, type: realize(parameterDecl: d)))
    }

    // Realize the method's receiver if necessary.
    let receiver = realizeSelfTypeExpr(in: program.declToScope[d]!)!.instance

    // Realize the output type.
    let outputType: AnyType
    if let o = ast[d].output {
      // Use the explicit return annotation.
      guard let type = realize(o, in: AnyScopeID(d))?.instance else { return .error }
      outputType = type
    } else {
      // Default to `Void`.
      outputType = .void
    }

    let m = MethodType(
      capabilities: Set(ast[ast[d].impls].map(\.introducer.value)),
      receiver: receiver,
      inputs: inputs,
      output: outputType)

    for v in ast[d].impls {
      let t = variantType(
        in: m, for: ast[v].introducer.value, reportingDiagnosticsAt: ast[v].introducer.site)
      declTypes[v] = t.map(AnyType.init(_:)) ?? .error
      declRequests[v] = .typeRealizationCompleted
    }

    return ^m
  }

  /// Returns the overarching type of `d`.
  private mutating func realize(methodImpl d: NodeID<MethodImpl>) -> AnyType {
    // `declTypes[d]` is set by the realization of the containing method declaration.
    _realize(decl: d) { (this, d) in
      _ = this.realize(methodDecl: NodeID(this.program.declToScope[d]!)!)
      return this.declTypes[d] ?? .error
    }
  }

  /// Returns the overarching type of `d`.
  ///
  /// - Requires: `d` has a type annotation.
  private mutating func realize(parameterDecl d: NodeID<ParameterDecl>) -> AnyType {
    _realize(decl: d) { (this, d) in
      let a = this.ast[d].annotation ?? preconditionFailure("no type annotation")
      let s = this.program.declToScope[d]!
      guard let parameterType = this.realize(parameter: a, in: s)?.instance else {
        return .error
      }

      // The annotation may not omit generic arguments.
      if parameterType[.hasVariable] {
        this.diagnostics.insert(.error(notEnoughContextToInferArgumentsAt: this.ast[a].site))
        return .error
      }
      return parameterType
    }
  }

  /// Returns the overarching type of `d`.
  private mutating func realize(productTypeDecl d: NodeID<ProductTypeDecl>) -> AnyType {
    _realize(decl: d) { (this, d) in ^MetatypeType(of: ProductType(d, ast: this.ast)) }
  }

  /// Returns the overarching type of `d`.
  private mutating func realize(subscriptDecl d: NodeID<SubscriptDecl>) -> AnyType {
    _realize(decl: d, { (this, d) in this._realize(subscriptDecl: d) })
  }

  private mutating func _realize(subscriptDecl d: NodeID<SubscriptDecl>) -> AnyType {
    let inputs = ast[d].parameters.map(default: []) { (p) -> [CallableTypeParameter] in
      p.reduce(into: []) { (result, d) in
        result.append(.init(label: ast[d].label?.value, type: realize(parameterDecl: d)))
      }
    }

    // Collect captures.
    var explicitCaptureNames: Set<Name> = []
    guard
      let explicitCaptureTypes = realize(
        explicitCaptures: ast[d].explicitCaptures,
        collectingNamesIn: &explicitCaptureNames)
    else { return .error }

    let implicitCaptures: [ImplicitCapture] =
      program.isLocal(d)
      ? realize(implicitCapturesIn: d, ignoring: explicitCaptureNames)
      : []
    self.implicitCaptures[d] = implicitCaptures

    // Build the subscript's environment.
    let environment: TupleType
    if program.isNonStaticMember(d) {
      let receiver = realizeSelfTypeExpr(in: program.declToScope[d]!)!.instance
      environment = TupleType([.init(label: "self", type: ^RemoteType(.yielded, receiver))])
    } else {
      environment = TupleType(
        explicitCaptureTypes.map({ (t) in TupleType.Element(label: nil, type: t) })
          + implicitCaptures.map({ (c) in TupleType.Element(label: nil, type: ^c.type) }))
    }

    // Realize the ouput type.
    guard let output = realize(ast[d].output, in: AnyScopeID(d))?.instance else {
      return .error
    }

    // Create a subscript type.
    let capabilities = Set(ast[ast[d].impls].map(\.introducer.value))
    return ^SubscriptType(
      isProperty: ast[d].parameters == nil,
      capabilities: capabilities,
      environment: ^environment,
      inputs: inputs,
      output: output)
  }

  /// Returns the overarching type of `d`.
  private mutating func realize(traitDecl d: NodeID<TraitDecl>) -> AnyType {
    _realize(decl: d) { (this, d) in ^MetatypeType(of: TraitType(d, ast: this.ast)) }
  }

  /// Returns the overarching type of `d`.
  private mutating func realize(typeAliasDecl d: NodeID<TypeAliasDecl>) -> AnyType {
    _realize(decl: d, { (this, id) in this._realize(typeAliasDecl: d) })
  }

  private mutating func _realize(typeAliasDecl d: NodeID<TypeAliasDecl>) -> AnyType {
    guard let resolved = realize(ast[d].aliasedType, in: AnyScopeID(d))?.instance else {
      return .error
    }

    let instance = TypeAliasType(aliasing: resolved, declaredBy: NodeID(d)!, in: ast)
    return ^MetatypeType(of: instance)
  }

  /// Returns the overarching type of `d`.
  private mutating func realize<T: TypeExtendingDecl>(typeExtendingDecl d: NodeID<T>) -> AnyType {
    return _realize(decl: d) { (this, d) in
      let t = this.realize(this.ast[d].subject, in: this.program.declToScope[d]!)
      return t.map(AnyType.init(_:)) ?? .error
    }
  }

  /// Returns the overarching type of `d`.
  private mutating func realize(varDecl d: NodeID<VarDecl>) -> AnyType {
    // `declTypes[d]` is set by the realization of the containing binding declaration.
    return _realize(decl: d) { (this, d) in
      _ = this.realize(bindingDecl: this.program.varToBinding[d]!)
      return this.declTypes[d] ?? .error
    }
  }

  /// Realizes the explicit captures in `list`, writing the captured names in `explicitNames`, and
  /// returns their types if they are semantically well-typed. Otherwise, returns `nil`.
  private mutating func realize(
    explicitCaptures list: [NodeID<BindingDecl>],
    collectingNamesIn explictNames: inout Set<Name>
  ) -> [AnyType]? {
    var explictNames: Set<Name> = []
    var captures: [AnyType] = []
    var success = true

    // Process explicit captures.
    for i in list {
      // Collect the names of the capture.
      for (_, namePattern) in ast.names(in: ast[i].pattern) {
        let varDecl = ast[namePattern].decl
        if !explictNames.insert(Name(stem: ast[varDecl].baseName)).inserted {
          diagnostics.insert(
            .error(duplicateCaptureNamed: ast[varDecl].baseName, at: ast[varDecl].site))
          success = false
        }
      }

      // Realize the type of the capture.
      let type = realize(bindingDecl: i)
      if type.isError {
        success = false
      } else {
        switch ast[ast[i].pattern].introducer.value {
        case .let:
          captures.append(^RemoteType(.let, type))
        case .inout:
          captures.append(^RemoteType(.inout, type))
        case .sinklet, .var:
          captures.append(type)
        }
      }
    }

    return success ? captures : nil
  }

  /// Realizes the implicit captures found in the body of `decl` and returns their types and
  /// declarations if they are well-typed. Otherwise, returns `nil`.
  private mutating func realize<T: Decl & LexicalScope>(
    implicitCapturesIn decl: NodeID<T>,
    ignoring explictNames: Set<Name>
  ) -> [ImplicitCapture] {
    // Process implicit captures.
    var captures: [ImplicitCapture] = []
    var receiverIndex: Int? = nil

    var collector = CaptureCollector(ast: ast)
    for (name, uses) in collector.freeNames(in: decl) {
      // Explicit captures are already accounted for.
      if explictNames.contains(name) { continue }

      // Resolve the name.
      let matches = lookup(unqualified: name.stem, in: program.declToScope[decl]!)

      // If there are multiple matches, attempt to filter them using the name's argument labels or
      // operator notation. If that fails, complain about an ambiguous implicit capture.
      let captureDecl: AnyDeclID
      switch matches.count {
      case 0:
        continue
      case 1:
        captureDecl = matches.first!
      default:
        fatalError("not implemented")
      }

      // Global declarations are not captured.
      if program.isGlobal(captureDecl) { continue }

      // References to member declarations implicitly capture of their receiver.
      if program.isMember(captureDecl) {
        // If the function refers to a member declaration, it must be nested in a type scope.
        let innermostTypeScope =
          program
          .scopes(from: program.scopeToParent[decl]!)
          .first(where: { $0.kind.value is TypeScope.Type })!

        // Ignore illegal implicit references to foreign receiver.
        if program.isContained(innermostTypeScope, in: program.scopeToParent[captureDecl]!) {
          continue
        }

        if let i = receiverIndex, uses.capability != .let {
          // Update the mutability of the capture.
          captures[i] = ImplicitCapture(
            name: captures[i].name,
            type: RemoteType(.inout, captures[i].type.bareType),
            decl: captures[i].decl)
        } else {
          // Resolve the implicit reference to `self`.
          let receiverMatches = lookup(unqualified: "self", in: program.scopeToParent[decl]!)
          let receiverDecl: AnyDeclID
          switch receiverMatches.count {
          case 0:
            continue
          case 1:
            receiverDecl = matches.first!
          default:
            unreachable()
          }

          // Realize the type of `self`.
          let receiverType = realize(decl: receiverDecl)
          if receiverType.isError { continue }

          // Register the capture of `self`.
          receiverIndex = captures.count
          captures.append(
            ImplicitCapture(
              name: Name(stem: "self"),
              type: RemoteType(uses.capability, receiverType.skolemized),
              decl: receiverDecl))
        }

        continue
      }

      // Capture-less local functions are not captured.
      if let d = NodeID<FunctionDecl>(captureDecl) {
        guard let lambda = realize(functionDecl: d).base as? LambdaType else { continue }
        if relations.areEquivalent(lambda.environment, .void) { continue }
      }

      // Other local declarations are captured.
      let captureType = realize(decl: captureDecl).skolemized
      if captureType.isError { continue }
      captures.append(
        ImplicitCapture(
          name: name,
          type: RemoteType(uses.capability, captureType),
          decl: captureDecl))
    }

    return captures
  }

  /// Returns the type of `decl` from the cache, or calls `action` to compute it and caches the
  /// result before returning it.
  private mutating func _realize<T: DeclID>(
    decl id: T,
    _ action: (inout Self, T) -> AnyType
  ) -> AnyType {
    // Check if a type realization request has already been received.
    switch declRequests[id] {
    case nil:
      declRequests[id] = .typeRealizationStarted

    case .typeRealizationStarted:
      diagnostics.insert(.error(circularDependencyAt: ast[id].site))
      declRequests[id] = .failure
      declTypes[id] = .error
      return declTypes[id]!

    case .typeRealizationCompleted, .typeCheckingStarted, .success, .failure:
      return declTypes[id]!
    }

    // Process the request.
    declTypes[id] = action(&self, id)

    // Update the request status.
    declRequests[id] = .typeRealizationCompleted
    return declTypes[id]!
  }

  /// Returns the type of `decl`'s memberwise initializer.
  private mutating func memberwiseInitType(of decl: NodeID<ProductTypeDecl>) -> LambdaType? {
    // Synthesize the receiver type.
    let receiver = realizeSelfTypeExpr(in: decl)!.instance
    var inputs = [CallableTypeParameter(label: "self", type: ^ParameterType(.set, receiver))]

    // List and realize the type of all stored bindings.
    for m in ast[decl].members {
      guard let member = NodeID<BindingDecl>(m) else { continue }
      if realize(bindingDecl: member).isError { return nil }

      for (_, name) in ast.names(in: ast[member].pattern) {
        let d = ast[name].decl
        inputs.append(.init(label: ast[d].baseName, type: ^ParameterType(.sink, declTypes[d]!)))
      }
    }

    return LambdaType(environment: .void, inputs: inputs, output: .void)
  }

  /// Returns the type of variant `v` given a method with type `bundle` or returns `nil` if such
  /// variant is incompatible with `bundle`, reporting diagnostics at `site`.
  ///
  /// - Requires `v` is in `bundle.capabilities`.
  private mutating func variantType(
    in bundle: MethodType, for v: AccessEffect, reportingDiagnosticsAt site: SourceRange
  ) -> LambdaType? {
    precondition(bundle.capabilities.contains(v))

    let environment =
      (v == .sink)
      ? ^TupleType(labelsAndTypes: [("self", bundle.receiver)])
      : ^TupleType(labelsAndTypes: [("self", ^RemoteType(v, bundle.receiver))])

    let output: AnyType
    if (v == .inout) || (v == .set) {
      guard
        let o = TupleType(relations.canonical(bundle.output)),
        o.elements.count == 2,
        o.elements[0].type == relations.canonical(bundle.receiver)
      else {
        let t = TupleType([
          .init(label: "self", type: bundle.receiver),
          .init(label: nil, type: bundle.output),
        ])
        diagnostics.insert(.error(mutatingBundleMustReturn: t, at: site))
        return nil
      }
      output = o.elements[1].type
    } else {
      output = bundle.output
    }

    return LambdaType(
      receiverEffect: v, environment: environment, inputs: bundle.inputs, output: output)
  }

  // MARK: Type role determination

  /// Replaces occurrences of associated types and generic type parameters in `type` by fresh
  /// type variables variables.
  func open(type: AnyType) -> InstantiatedType {
    /// A map from generic parameter type to its opened type.
    var openedParameters: [AnyType: AnyType] = [:]

    func _impl(type: AnyType) -> TypeTransformAction {
      switch type.base {
      case is AssociatedTypeType:
        fatalError("not implemented")

      case is GenericTypeParameterType:
        if let opened = openedParameters[type] {
          // The parameter was already opened.
          return .stepOver(opened)
        } else {
          // Open the parameter.
          let opened = ^TypeVariable()
          openedParameters[type] = opened

          // TODO: Collect constraints

          return .stepOver(opened)
        }

      default:
        // Nothing to do if `type` isn't parameterized.
        if type[.hasGenericTypeParameter] || type[.hasGenericValueParameter] {
          return .stepInto(type)
        } else {
          return .stepOver(type)
        }
      }
    }

    return InstantiatedType(shape: type.transform(_impl(type:)), constraints: [])
  }

  /// Replaces the generic parameters in `subject` by skolems or fresh variables depending on the
  /// whether their declaration is contained in `scope`.
  func instantiate<S: ScopeID>(
    _ subject: AnyType,
    in scope: S,
    cause: ConstraintCause
  ) -> InstantiatedType {
    /// A map from generic parameter type to its opened type.
    var openedParameters: [AnyType: AnyType] = [:]

    func _impl(type: AnyType) -> TypeTransformAction {
      switch type.base {
      case is AssociatedTypeType:
        fatalError("not implemented")

      case let base as GenericTypeParameterType:
        // Identify the generic environment that introduces the parameter.
        let site: AnyScopeID
        if base.decl.kind == TraitDecl.self {
          site = AnyScopeID(base.decl)!
        } else {
          site = program.declToScope[base.decl]!
        }

        if program.isContained(scope, in: site) {
          // Skolemize.
          return .stepOver(^SkolemType(quantifying: type))
        } else if let opened = openedParameters[type] {
          // The parameter was already opened.
          return .stepOver(opened)
        } else {
          // Open the parameter.
          let opened = ^TypeVariable()
          openedParameters[type] = opened

          // TODO: Collect constraints

          return .stepOver(opened)
        }

      default:
        // Nothing to do if `type` isn't parameterized.
        if type[.hasGenericTypeParameter] || type[.hasGenericValueParameter] {
          return .stepInto(type)
        } else {
          return .stepOver(type)
        }
      }
    }

    return InstantiatedType(shape: subject.transform(_impl(type:)), constraints: [])
  }

  // MARK: Utils

  /// Returns whether `decl` is a nominal type declaration.
  mutating func isNominalTypeDecl(_ decl: AnyDeclID) -> Bool {
    switch decl.kind {
    case AssociatedTypeDecl.self, ProductTypeDecl.self, TypeAliasDecl.self:
      return true

    case GenericParameterDecl.self:
      return realize(genericParameterDecl: NodeID(decl)!).base is MetatypeType

    default:
      return false
    }
  }

  /// Resets `self` to an empty state, returning `self`'s old value.
  mutating func release() -> Self {
    var r: Self = .init(program: program)
    swap(&r, &self)
    return r
  }

  /// Returns `d` if it has name `n`, otherwise the implementation of `d` with name `n` or `nil`
  /// if no such implementation exists.
  ///
  /// - Requires: The base name of `d` is equal to `n.stem`
  mutating func decl(in d: AnyDeclID, named n: Name) -> AnyDeclID? {
    if !n.labels.isEmpty && (n.labels != labels(d)) {
      return nil
    }

    if let x = n.notation, x != operatorNotation(d) {
      return nil
    }

    // If the looked up name has an introducer, return the corresponding implementation.
    if let introducer = n.introducer {
      guard let m = ast[NodeID<MethodDecl>(d)] else { return nil }
      return m.impls.first(where: { (i) in
        ast[i].introducer.value == introducer
      }).map(AnyDeclID.init(_:))
    }

    return d
  }

  /// Returns the labels of `d`s name.
  ///
  /// Only function, method, or subscript declarations may have labels. This method returns `[]`
  /// for any other declaration.
  func labels(_ d: AnyDeclID) -> [String?] {
    switch d.kind {
    case FunctionDecl.self:
      return ast[ast[NodeID<FunctionDecl>(d)!].parameters].map(\.label?.value)
    case InitializerDecl.self:
      return labels(NodeID<InitializerDecl>(d)!)
    case MethodDecl.self:
      return ast[ast[NodeID<MethodDecl>(d)!].parameters].map(\.label?.value)
    case SubscriptDecl.self:
      return ast[ast[NodeID<SubscriptDecl>(d)!].parameters ?? []].map(\.label?.value)
    default:
      return []
    }
  }

  /// Returns the labels of `d`s name.
  func labels(_ d: NodeID<InitializerDecl>) -> [String?] {
    if let t = LambdaType(declTypes[d]) {
      return Array(t.labels)
    } else if !ast[d].isMemberwise {
      return ["self"] + ast[ast[d].parameters].map(\.label?.value)
    } else {
      let p = NodeID<ProductTypeDecl>(program.declToScope[d]!)!
      return ast[p].members.reduce(into: ["self"]) { (l, m) in
        guard let b = NodeID<BindingDecl>(m) else { return }
        l.append(
          contentsOf: ast.names(in: ast[b].pattern).map({ ast[ast[$0.pattern].decl].baseName }))
      }
    }
  }

  /// Returns the operator notation of `d`'s name, if any.
  private func operatorNotation(_ d: AnyDeclID) -> OperatorNotation? {
    switch d.kind {
    case FunctionDecl.self:
      return ast[NodeID<FunctionDecl>(d)!].notation?.value

    case MethodDecl.self:
      return ast[NodeID<MethodDecl>(d)!].notation?.value

    default:
      return nil
    }
  }

}<|MERGE_RESOLUTION|>--- conflicted
+++ resolved
@@ -557,16 +557,8 @@
 
       switch ast[v].body {
       case .expr(let expr):
-<<<<<<< HEAD
         let t = LambdaType(declTypes[v])!
-        success = (checkedType(of: expr, shapedBy: t.output, in: v) != nil) && success
-=======
-        let expectedType =
-          ast[impl].introducer.value == .inout
-          ? AnyType.void
-          : outputType
-        success = (checkedType(of: expr, subtypeOf: expectedType, in: impl) != nil) && success
->>>>>>> c434f498
+        success = (checkedType(of: expr, subtypeOf: t.output, in: v) != nil) && success
 
       case .block(let stmt):
         success = check(brace: stmt) && success
