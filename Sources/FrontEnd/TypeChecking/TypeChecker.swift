--- conflicted
+++ resolved
@@ -1036,13 +1036,8 @@
       return check(brace: NodeID(id)!)
 
     case ExprStmt.self:
-<<<<<<< HEAD
-      let stmt = program.ast[NodeID<ExprStmt>(rawValue: id.rawValue)]
+      let stmt = program.ast[NodeID<ExprStmt>(id)!]
       if let type = deduceType(of: stmt.expr, in: lexicalContext) {
-=======
-      let stmt = program.ast[NodeID<ExprStmt>(id)!]
-      if let type = deduce(typeOf: stmt.expr, in: lexicalContext) {
->>>>>>> 40becd6c
         // Issue a warning if the type of the expression isn't void.
         if type != .void {
           diagnostics.insert(
@@ -1060,13 +1055,8 @@
       return check(decl: program.ast[NodeID<DeclStmt>(id)!].decl)
 
     case DiscardStmt.self:
-<<<<<<< HEAD
-      let stmt = program.ast[NodeID<DiscardStmt>(rawValue: id.rawValue)]
+      let stmt = program.ast[NodeID<DiscardStmt>(id)!]
       return deduceType(of: stmt.expr, in: lexicalContext) != nil
-=======
-      let stmt = program.ast[NodeID<DiscardStmt>(id)!]
-      return deduce(typeOf: stmt.expr, in: lexicalContext) != nil
->>>>>>> 40becd6c
 
     case DoWhileStmt.self:
       return check(doWhile: NodeID(id)!, in: lexicalContext)
