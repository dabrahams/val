import Core
import FrontEnd
import Utils

/// A C++ module.
public struct CXXModule {

  /// The module's declaration in Val's AST.
  let valDecl: ModuleDecl.Typed

  /// The typed program for wich we are constructing the CXX translation.
  let program: TypedProgram

  /// The C++ top-level declarations for this module
  private(set) var cxxTopLevelDecls: [CXXTopLevelDecl] = []

  init(_ decl: ModuleDecl.Typed, for program: TypedProgram) {
    self.valDecl = decl
    self.program = program
  }

  /// Add a top-level C++ declaration to this module.
  mutating func addTopLevelDecl(_ decl: CXXTopLevelDecl) {
    cxxTopLevelDecls.append(decl)
  }

<<<<<<< HEAD
  // MARK: Serialization

  /// Emits the C++ header of the module.
  public func emitHeader() -> String {
    var output: String = ""

    // Emit the header guard.
    output.write("#ifndef VAL_\(valDecl.baseName.uppercased())_\n")
    output.write("#define VAL_\(valDecl.baseName.uppercased())_\n")
    output.write("\n")

    // Emit include clauses.
    output.write("#include <variant>\n")
    output.write("\n")

    // Create a namespace for the entire module.
    output.write("namespace \(valDecl.baseName) {\n\n")

    // Emit the C++ text needed for the header corresponding to the C++ declarations.
    for decl in cxxTopLevelDecls {
      decl.writeDeclaration(into: &output)
    }

    output.write("\n}\n\n")  // module namespace
    output.write("#endif\n")  // header guard

    return output
  }

  /// Emits the C++ implementation of the module.
  public func emitSource() -> String {
    var output: String = ""

    // Emit include clauses.
    output.write("#include \"\(valDecl.baseName).h\"\n")
    output.write("\n")

    // Create a namespace for the entire module.
    output.write("namespace \(valDecl.baseName) {\n\n")

    // Emit the C++ text needed for the source file corresponding to the C++ declarations.
    for decl in cxxTopLevelDecls {
      decl.writeDefinition(into: &output)
    }

    output.write("\n}\n")  // module namespace

    return output
  }

=======
>>>>>>> e9947d94
}<|MERGE_RESOLUTION|>--- conflicted
+++ resolved
@@ -24,57 +24,4 @@
     cxxTopLevelDecls.append(decl)
   }
 
-<<<<<<< HEAD
-  // MARK: Serialization
-
-  /// Emits the C++ header of the module.
-  public func emitHeader() -> String {
-    var output: String = ""
-
-    // Emit the header guard.
-    output.write("#ifndef VAL_\(valDecl.baseName.uppercased())_\n")
-    output.write("#define VAL_\(valDecl.baseName.uppercased())_\n")
-    output.write("\n")
-
-    // Emit include clauses.
-    output.write("#include <variant>\n")
-    output.write("\n")
-
-    // Create a namespace for the entire module.
-    output.write("namespace \(valDecl.baseName) {\n\n")
-
-    // Emit the C++ text needed for the header corresponding to the C++ declarations.
-    for decl in cxxTopLevelDecls {
-      decl.writeDeclaration(into: &output)
-    }
-
-    output.write("\n}\n\n")  // module namespace
-    output.write("#endif\n")  // header guard
-
-    return output
-  }
-
-  /// Emits the C++ implementation of the module.
-  public func emitSource() -> String {
-    var output: String = ""
-
-    // Emit include clauses.
-    output.write("#include \"\(valDecl.baseName).h\"\n")
-    output.write("\n")
-
-    // Create a namespace for the entire module.
-    output.write("namespace \(valDecl.baseName) {\n\n")
-
-    // Emit the C++ text needed for the source file corresponding to the C++ declarations.
-    for decl in cxxTopLevelDecls {
-      decl.writeDefinition(into: &output)
-    }
-
-    output.write("\n}\n")  // module namespace
-
-    return output
-  }
-
-=======
->>>>>>> e9947d94
 }