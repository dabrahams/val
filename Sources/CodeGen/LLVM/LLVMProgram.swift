import Core
import Foundation
import IR
import LLVM

/// A Val program transpiled to LLVM.
public struct LLVMProgram {

  /// The LLVM modules in the program.
  public private(set) var llvmModules: [ModuleDecl.ID: LLVM.Module] = [:]

  /// Creates an empty program.
  public init(_ ir: LoweredProgram, mainModule: ModuleDecl.ID) throws {
    for m in ir.modules.keys {
      let transpilation = ir.transpile(m)
      do {
        try transpilation.verify()
      } catch {
        print(transpilation)
        throw error
      }
      llvmModules[m] = transpilation
    }
  }

  /// Compile the contents of this program to products of given `type` and writes theses products
  /// to `directory`, returning the URL of each written file.
  ///
  /// - Returns: The URL of each written product, one for each module in `self`.
  public func write(_ type: LLVM.CodeGenerationResultType, to directory: URL) throws -> [URL] {
    precondition(directory.hasDirectoryPath)

    let host = try LLVM.Target.host()
    let machine = LLVM.TargetMachine(for: host)
    var result: [URL] = []
    for m in llvmModules.values {
      let f = directory.appendingPathComponent(m.name).appendingPathExtension("o")
      try m.write(type, for: machine, to: f.path)
      result.append(f)
    }

    return result
  }

<<<<<<< HEAD
  /// The LLVM transpilation of the Val IR module `ir`.
  private func transpiled(_ module: ModuleDecl.ID, from ir: LoweredProgram) -> LLVM.Module {
    let m = ir.modules[module]!
    var transpilation = LLVM.Module(m.name)
    for g in m.globals.indices {
      transpilation.incorporate(g, of: m, from: ir)
    }
    for f in m.functions.keys {
      transpilation.incorporate(f, of: m, from: ir)
    }
    return transpilation
  }

}

extension LLVM.Module {

  /// Transpiles and incorporates `g`, which is a function of `m` in `ir`.
  mutating func incorporate(_ g: IR.Module.GlobalID, of m: IR.Module, from ir: LoweredProgram) {
    let p = PointerConstant(m.syntax.id, g)
    let v = transpiledConstant(m.globals[g], ir: ir)
    var d = declareGlobalVariable(p.description, v.type)
    d.initializer = v
  }

  /// Transpiles and incorporates `f`, which is a function of `m` in `ir`.
  mutating func incorporate(_ f: IR.Function.ID, of m: IR.Module, from ir: LoweredProgram) {
    let d = declare(f, of: m, from: ir)
    transpile(contentsOf: f, of: m, from: ir, into: d)

    if f == m.entryFunctionID {
      defineMain(calling: f, of: m, from: ir)
    }
  }

  private mutating func defineMain(
    calling f: IR.Function.ID,
    of m: IR.Module,
    from ir: LoweredProgram
  ) {
    let i32 = IntegerType(32, in: &self)
    let main = declareFunction("main", FunctionType(from: [], to: i32, in: &self))

    let b = appendBlock(to: main)
    let p = endOf(b)

    let transpilation = function(named: ir.abiName(of: f))!

    let val32 = ir.syntax.ast.coreType(named: "Int32")!
    switch m[f].output.ast {
    case val32:
      let t = StructType(ir.syntax.llvm(val32, in: &self))!
      let s = insertAlloca(t, at: p)
      _ = insertCall(transpilation, on: [s], at: p)

      let statusPointer = insertGetStructElementPointer(of: s, typed: t, index: 0, at: p)
      let status = insertLoad(i32, from: statusPointer, at: p)
      insertReturn(status, at: p)

    default:
      _ = insertCall(transpilation, on: [], at: p)
      insertReturn(i32.zero, at: p)
    }
  }

  /// Returns the type of a transpiled function whose type in Val is `t`.
  ///
  /// - Note: the type of a function in Val IR typically doesn't match the type of its transpiled
  ///   form 1-to-1, as return values are often passed by references.
  private mutating func transpiledType(_ t: LambdaType) -> LLVM.FunctionType {
    var parameters: Int = t.inputs.count

    // Return values are passed by reference.
    if !t.output.isVoidOrNever {
      parameters += 1
    }

    // Environments are passed before explicit arguments.
    if t.environment != .void {
      parameters += 1
    }

    return .init(
      from: Array(repeating: LLVM.PointerType(in: &self), count: parameters),
      to: VoidType(in: &self),
      in: &self)
  }

  /// Returns the LLVM IR value corresponding to the Val IR constant `c`, using `ir` to transpile
  /// Val types to LLVM.
  private mutating func transpiledConstant(_ c: IR.Constant, ir: LoweredProgram) -> LLVM.IRValue {
    switch c {
    case .integer(let v):
      guard v.value.bitWidth <= 64 else { fatalError("not implemented") }
      let t = LLVM.IntegerType(v.value.bitWidth, in: &self)
      return t.constant(UInt64(v.value.words[0]))

    case .floatingPoint(let v):
      let t = LLVM.FloatingPointType(ir.syntax.llvm(c.type.ast, in: &self))!
      return t.constant(parsing: v.value)

    case .buffer(let v):
      return LLVM.ArrayConstant(bytes: v.contents, in: &self)

    case .pointer(let v):
      return global(named: v.description)!

    case .function(let v):
      return declare(v, from: ir)

    case .poison:
      let t = ir.syntax.llvm(c.type.ast, in: &self)
      return LLVM.Poison(of: t)

    default:
      fatalError("not implemented")
    }
  }

  /// Inserts and returns the transpiled declaration of `ref`, which is in `ir`.
  private mutating func declare(_ ref: IR.FunctionRef, from ir: LoweredProgram) -> LLVM.Function {
    let t = transpiledType(LambdaType(ref.type.ast)!)
    return declareFunction(ir.abiName(of: ref.function), t)
  }

  /// Inserts and returns the transpiled declaration of `f`, which is a function of `m` in `ir`.
  private mutating func declare(
    _ f: IR.Function.ID, of m: IR.Module, from ir: LoweredProgram
  ) -> LLVM.Function {
    let ptr = LLVM.PointerType(in: &self)

    // Parameters and return values are passed by reference.
    var parameters: [LLVM.IRType] = []
    if !m[f].output.ast.isVoidOrNever {
      parameters.append(ptr)
    }
    parameters.append(contentsOf: Array(repeating: ptr, count: m[f].inputs.count))
    let result = declareFunction(ir.abiName(of: f), .init(from: parameters, in: &self))

    if m[f].output.ast == .never {
      addAttribute(.init(.noreturn, in: &self), to: result)
    }

    return result
  }

  private mutating func transpile(
    contentsOf f: IR.Function.ID,
    of m: IR.Module,
    from ir: LoweredProgram,
    into transpilation: LLVM.Function
  ) {
    /// The function's entry.
    guard let entry = m[f].entry else { return }

    /// Where new LLVM IR instruction are inserted.
    var insertionPoint: LLVM.InsertionPoint!

    /// A map from Val IR basic block to its LLVM counterpart.
    var block: [IR.Block.ID: LLVM.BasicBlock] = [:]

    /// A map from Val IR register to its LLVM counterpart.
    var register: [IR.Operand: LLVM.IRValue] = [:]

    let prologue = appendBlock(named: "prologue", to: transpilation)
    insertionPoint = endOf(prologue)

    let parameterOffset = m[f].output.ast.isVoidOrNever ? 0 : 1
    for i in m[f].inputs.indices {
      let o = Operand.parameter(.init(f, entry), i)
      let s = transpilation.parameters[parameterOffset + i]
      register[o] = s
    }

    for b in m.blocks(in: f) {
      block[b] = appendBlock(named: b.description, to: transpilation)
    }

    for b in m.blocks(in: f) {
      insertionPoint = endOf(block[b]!)
      for i in m.instructions(in: b) {
        insert(i)
      }
    }

    insertBr(to: block[.init(f, entry)]!, at: endOf(prologue))

    /// Inserts the transpilation of `i` at `insertionPoint`.
    func insert(_ i: IR.InstructionID) {
      switch m[i] {
      case is IR.AllocStackInstruction:
        insert(allocStack: i)
      case is IR.BorrowInstruction:
        insert(borrow: i)
      case is IR.BranchInstruction:
        insert(branch: i)
      case is IR.CallInstruction:
        insert(call: i)
      case is IR.CallFIIInstruction:
        insert(callFFI: i)
      case is IR.CondBranchInstruction:
        insert(condBranch: i)
      case is IR.DeallocStackInstruction:
        return
      case is IR.DeinitInstruction:
        return
      case is IR.DestructureInstruction:
        insert(destructure: i)
      case is IR.ElementAddrInstruction:
        insert(elementAddr: i)
      case is IR.EndBorrowInstruction:
        return
      case is IR.LLVMInstruction:
        insert(llvm: i)
      case is IR.LoadInstruction:
        insert(load: i)
      case is IR.PartialApplyInstruction:
        insert(partialApply: i)
      case is IR.RecordInstruction:
        insert(record: i)
      case is IR.ReturnInstruction:
        insert(return: i)
      case is IR.StoreInstruction:
        insert(store: i)
      case is IR.UnrechableInstruction:
        insert(unreachable: i)
      default:
        fatalError("not implemented")
      }
    }

    /// Inserts the transpilation of `i` at `insertionPoint`.
    func insert(allocStack i: IR.InstructionID) {
      let s = m[i] as! AllocStackInstruction
      let t = ir.syntax.llvm(s.allocatedType, in: &self)
      register[.register(i, 0)] = insertAlloca(t, atEntryOf: transpilation)
    }

    /// Inserts the transpilation of `i` at `insertionPoint`.
    func insert(borrow i: IR.InstructionID) {
      let s = m[i] as! BorrowInstruction
      register[.register(i, 0)] = llvm(s.location)
    }

    /// Inserts the transpilation of `i` at `insertionPoint`.
    func insert(branch i: IR.InstructionID) {
      let s = m[i] as! BranchInstruction
      insertBr(to: block[s.target]!, at: insertionPoint)
    }

    /// Inserts the transpilation of `i` at `insertionPoint`.
    func insert(call i: IR.InstructionID) {
      let s = m[i] as! CallInstruction
      var arguments: [LLVM.IRValue] = []

      // Return value is passed by reference.
      let returnType: LLVM.IRType?
      if s.types[0].ast.isVoidOrNever {
        returnType = nil
      } else {
        returnType = ir.syntax.llvm(s.types[0].ast, in: &self)
        arguments.append(insertAlloca(returnType!, atEntryOf: transpilation))
      }

      // Callee is evaluated first.
      let callee: LLVM.IRValue
      let calleeType: LLVM.IRType
      if case .constant(let f) = s.callee {
        callee = transpiledConstant(f, ir: ir)
        calleeType = LLVM.Function(callee)!.valueType
      } else {
        let c = unpackLambda(s.callee)
        callee = c.function
        calleeType = c.type

        if let e = c.environment {
          arguments.append(e)
        }
      }

      // All arguments are passed by reference.
      for a in s.arguments {
        if m.type(of: a).isObject {
          let t = ir.syntax.llvm(s.types[0].ast, in: &self)
          let l = insertAlloca(t, atEntryOf: transpilation)
          insertStore(llvm(a), to: l, at: insertionPoint)
          arguments.append(l)
        } else {
          arguments.append(llvm(a))
        }
      }

      _ = insertCall(callee, typed: calleeType, on: arguments, at: insertionPoint)

      // Load the return value if necessary.
      if let t = returnType {
        register[.register(i, 0)] = insertLoad(t, from: arguments[0], at: insertionPoint)
      }
    }

    /// Inserts the transpilation of `i` at `insertionPoint`.
    func insert(callFFI i: IR.InstructionID) {
      let s = m[i] as! CallFIIInstruction
      let parameters = s.operands.map({ ir.syntax.llvm(m.type(of: $0).ast, in: &self) })

      let returnType: IRType
      if s.returnType.ast.isVoidOrNever {
        returnType = LLVM.VoidType(in: &self)
      } else {
        returnType = ir.syntax.llvm(s.returnType.ast, in: &self)
      }

      let callee = declareFunction(s.callee, .init(from: parameters, to: returnType, in: &self))
      let arguments = s.operands.map({ llvm($0) })
      register[.register(i, 0)] = insertCall(callee, on: arguments, at: insertionPoint)
    }

    /// Inserts the transpilation of `i` at `insertionPoint`.
    func insert(condBranch i: IR.InstructionID) {
      let s = m[i] as! CondBranchInstruction
      let c = llvm(s.condition)
      insertCondBr(
        if: c, then: block[s.targetIfTrue]!, else: block[s.targetIfFalse]!,
        at: insertionPoint)
    }

    /// Inserts the transpilation of `i` at `insertionPoint`.
    func insert(destructure i: IR.InstructionID) {
      let s = m[i] as! DestructureInstruction
      let whole = llvm(s.whole)
      for j in s.types.indices {
        register[.register(i, j)] = insertExtractValue(from: whole, at: j, at: insertionPoint)
      }
    }

    /// Inserts the transpilation of `i` at `insertionPoint`.
    func insert(elementAddr i: IR.InstructionID) {
      let s = m[i] as! ElementAddrInstruction
      let t = LLVM.IntegerType(32, in: &self)

      let base = llvm(s.base)
      let baseType = ir.syntax.llvm(m.type(of: s.base).ast, in: &self)
      let indices = [t.constant(0)] + s.elementPath.map({ t.constant(UInt64($0)) })
      let v = insertGetElementPointerInBounds(
        of: base, typed: baseType, indices: indices, at: insertionPoint)
      register[.register(i, 0)] = v
    }

    /// Inserts the transpilation of `i` at `insertionPoint`.
    func insert(llvm i: IR.InstructionID) {
      let s = m[i] as! IR.LLVMInstruction
      switch s.function.llvmInstruction {
      case "add":
        let (o, l, r) = integerArithmeticOperands(s)
        register[.register(i, 0)] = insertAdd(overflow: o, l, r, at: insertionPoint)

      case "sub":
        let (o, l, r) = integerArithmeticOperands(s)
        register[.register(i, 0)] = insertSub(overflow: o, l, r, at: insertionPoint)

      case "mul":
        let (o, l, r) = integerArithmeticOperands(s)
        register[.register(i, 0)] = insertMul(overflow: o, l, r, at: insertionPoint)

      case "icmp":
        let p = LLVM.IntegerPredicate(s.function.genericParameters[0])!
        let l = llvm(s.operands[0])
        let r = llvm(s.operands[1])
        register[.register(i, 0)] = insertIntegerComparison(p, l, r, at: insertionPoint)

      case "trunc":
        let target = ir.syntax.llvm(s.types[0].ast, in: &self)
        let source = llvm(s.operands[0])
        register[.register(i, 0)] = insertTrunc(source, to: target, at: insertionPoint)

      case "fptrunc":
        let target = ir.syntax.llvm(s.types[0].ast, in: &self)
        let source = llvm(s.operands[0])
        register[.register(i, 0)] = insertFPTrunc(source, to: target, at: insertionPoint)

      case "zeroinitializer":
        let t = ir.syntax.llvm(s.types[0].ast, in: &self)
        register[.register(i, 0)] = t.null

      default:
        unreachable("unexpected LLVM instruction '\(s.function.llvmInstruction)'")
      }

      /// Returns the overflow behavior and operands defined of `s`.
      func integerArithmeticOperands(
        _ s: IR.LLVMInstruction
      ) -> (overflow: LLVM.OverflowBehavior, lhs: LLVM.IRValue, rhs: LLVM.IRValue) {
        let o = LLVM.OverflowBehavior(s.function.genericParameters)!
        let l = llvm(s.operands[0])
        let r = llvm(s.operands[1])
        return (o, l, r)
      }
    }

    /// Inserts the transpilation of `i` at `insertionPoint`.
    func insert(load i: IR.InstructionID) {
      let s = m[i] as! LoadInstruction
      let t = ir.syntax.llvm(s.objectType.ast, in: &self)
      let source = llvm(s.source)
      register[.register(i, 0)] = insertLoad(t, from: source, at: insertionPoint)
    }

    /// Inserts the transpilation of `i` at `insertionPoint`.
    func insert(partialApply i: IR.InstructionID) {
      let s = m[i] as! IR.PartialApplyInstruction
      let t = LambdaType(s.function.type.ast)!

      if t.environment == .void {
        register[.register(i, 0)] = transpiledConstant(s.function, ir: ir)
      } else {
        fatalError("not implemented")
      }
    }

    /// Inserts the transpilation of `i` at `insertionPoint`.
    func insert(record i: IR.InstructionID) {
      let s = m[i] as! IR.RecordInstruction
      let t = ir.syntax.llvm(s.objectType.ast, in: &self)
      var record: LLVM.IRValue = LLVM.Undefined(of: t)
      for (i, part) in s.operands.enumerated() {
        let v = llvm(part)
        record = insertInsertValue(v, at: i, into: record, at: insertionPoint)
      }
      register[.register(i, 0)] = record
    }

    /// Inserts the transpilation of `i` at `insertionPoint`.
    func insert(return i: IR.InstructionID) {
      let s = m[i] as! IR.ReturnInstruction
      if !m.type(of: s.object).ast.isVoidOrNever {
        insertStore(llvm(s.object), to: transpilation.parameters[0], at: insertionPoint)
      }
      insertReturn(at: insertionPoint)
    }

    /// Inserts the transpilation of `i` at `insertionPoint`.
    func insert(store i: IR.InstructionID) {
      let s = m[i] as! IR.StoreInstruction
      insertStore(llvm(s.object), to: llvm(s.target), at: insertionPoint)
    }

    /// Returns the LLVM IR value corresponding to the Val IR operand `o`.
    func insert(unreachable i: IR.InstructionID) {
      insertUnreachable(at: insertionPoint)
    }

    /// Returns the LLVM IR value corresponding to the Val IR operand `o`.
    func llvm(_ o: IR.Operand) -> LLVM.IRValue {
      if case .constant(let c) = o {
        return transpiledConstant(c, ir: ir)
      } else {
        return register[o]!
      }
    }

    /// Returns the contents of the lambda `o`.
    func unpackLambda(_ o: Operand) -> LambdaContents {
      let virType = m.type(of: o)
      let valType = LambdaType(virType.ast)!

      let lambda: LLVM.IRValue
      if virType.isObject {
        lambda = llvm(o)
      } else {
        let t = LLVM.PointerType(in: &self)
        lambda = insertLoad(t, from: llvm(o), at: insertionPoint)
      }

      let llvmType = transpiledType(valType)
      if valType.environment == .void {
        return .init(function: lambda, type: llvmType, environment: nil)
      } else {
        fatalError("not implemented")
      }
    }
  }

}

extension LLVMProgram: CustomStringConvertible {

  public var description: String { "\(list: llvmModules, joinedBy: "\n")" }

}

extension LLVM.OverflowBehavior {

  fileprivate init?(_ parameters: [String]) {
    guard parameters.count <= 1 else { return nil }
    guard let p = parameters.first else {
      self = .ignore
      return
    }

    switch p {
    case "nsw":
      self = .nsw
    case "nuw":
      self = .nuw
    default:
      return nil
    }
  }

}

/// The contents of a lambda.
private struct LambdaContents {

  /// A pointer to the underlying thin function.
  let function: LLVM.IRValue

  /// The type `function`.
  let type: LLVM.IRType

  /// A pointer to the lambda's environment, if any.
  let environment: LLVM.IRValue?

=======
>>>>>>> e219a2aa
}<|MERGE_RESOLUTION|>--- conflicted
+++ resolved
@@ -42,530 +42,4 @@
     return result
   }
 
-<<<<<<< HEAD
-  /// The LLVM transpilation of the Val IR module `ir`.
-  private func transpiled(_ module: ModuleDecl.ID, from ir: LoweredProgram) -> LLVM.Module {
-    let m = ir.modules[module]!
-    var transpilation = LLVM.Module(m.name)
-    for g in m.globals.indices {
-      transpilation.incorporate(g, of: m, from: ir)
-    }
-    for f in m.functions.keys {
-      transpilation.incorporate(f, of: m, from: ir)
-    }
-    return transpilation
-  }
-
-}
-
-extension LLVM.Module {
-
-  /// Transpiles and incorporates `g`, which is a function of `m` in `ir`.
-  mutating func incorporate(_ g: IR.Module.GlobalID, of m: IR.Module, from ir: LoweredProgram) {
-    let p = PointerConstant(m.syntax.id, g)
-    let v = transpiledConstant(m.globals[g], ir: ir)
-    var d = declareGlobalVariable(p.description, v.type)
-    d.initializer = v
-  }
-
-  /// Transpiles and incorporates `f`, which is a function of `m` in `ir`.
-  mutating func incorporate(_ f: IR.Function.ID, of m: IR.Module, from ir: LoweredProgram) {
-    let d = declare(f, of: m, from: ir)
-    transpile(contentsOf: f, of: m, from: ir, into: d)
-
-    if f == m.entryFunctionID {
-      defineMain(calling: f, of: m, from: ir)
-    }
-  }
-
-  private mutating func defineMain(
-    calling f: IR.Function.ID,
-    of m: IR.Module,
-    from ir: LoweredProgram
-  ) {
-    let i32 = IntegerType(32, in: &self)
-    let main = declareFunction("main", FunctionType(from: [], to: i32, in: &self))
-
-    let b = appendBlock(to: main)
-    let p = endOf(b)
-
-    let transpilation = function(named: ir.abiName(of: f))!
-
-    let val32 = ir.syntax.ast.coreType(named: "Int32")!
-    switch m[f].output.ast {
-    case val32:
-      let t = StructType(ir.syntax.llvm(val32, in: &self))!
-      let s = insertAlloca(t, at: p)
-      _ = insertCall(transpilation, on: [s], at: p)
-
-      let statusPointer = insertGetStructElementPointer(of: s, typed: t, index: 0, at: p)
-      let status = insertLoad(i32, from: statusPointer, at: p)
-      insertReturn(status, at: p)
-
-    default:
-      _ = insertCall(transpilation, on: [], at: p)
-      insertReturn(i32.zero, at: p)
-    }
-  }
-
-  /// Returns the type of a transpiled function whose type in Val is `t`.
-  ///
-  /// - Note: the type of a function in Val IR typically doesn't match the type of its transpiled
-  ///   form 1-to-1, as return values are often passed by references.
-  private mutating func transpiledType(_ t: LambdaType) -> LLVM.FunctionType {
-    var parameters: Int = t.inputs.count
-
-    // Return values are passed by reference.
-    if !t.output.isVoidOrNever {
-      parameters += 1
-    }
-
-    // Environments are passed before explicit arguments.
-    if t.environment != .void {
-      parameters += 1
-    }
-
-    return .init(
-      from: Array(repeating: LLVM.PointerType(in: &self), count: parameters),
-      to: VoidType(in: &self),
-      in: &self)
-  }
-
-  /// Returns the LLVM IR value corresponding to the Val IR constant `c`, using `ir` to transpile
-  /// Val types to LLVM.
-  private mutating func transpiledConstant(_ c: IR.Constant, ir: LoweredProgram) -> LLVM.IRValue {
-    switch c {
-    case .integer(let v):
-      guard v.value.bitWidth <= 64 else { fatalError("not implemented") }
-      let t = LLVM.IntegerType(v.value.bitWidth, in: &self)
-      return t.constant(UInt64(v.value.words[0]))
-
-    case .floatingPoint(let v):
-      let t = LLVM.FloatingPointType(ir.syntax.llvm(c.type.ast, in: &self))!
-      return t.constant(parsing: v.value)
-
-    case .buffer(let v):
-      return LLVM.ArrayConstant(bytes: v.contents, in: &self)
-
-    case .pointer(let v):
-      return global(named: v.description)!
-
-    case .function(let v):
-      return declare(v, from: ir)
-
-    case .poison:
-      let t = ir.syntax.llvm(c.type.ast, in: &self)
-      return LLVM.Poison(of: t)
-
-    default:
-      fatalError("not implemented")
-    }
-  }
-
-  /// Inserts and returns the transpiled declaration of `ref`, which is in `ir`.
-  private mutating func declare(_ ref: IR.FunctionRef, from ir: LoweredProgram) -> LLVM.Function {
-    let t = transpiledType(LambdaType(ref.type.ast)!)
-    return declareFunction(ir.abiName(of: ref.function), t)
-  }
-
-  /// Inserts and returns the transpiled declaration of `f`, which is a function of `m` in `ir`.
-  private mutating func declare(
-    _ f: IR.Function.ID, of m: IR.Module, from ir: LoweredProgram
-  ) -> LLVM.Function {
-    let ptr = LLVM.PointerType(in: &self)
-
-    // Parameters and return values are passed by reference.
-    var parameters: [LLVM.IRType] = []
-    if !m[f].output.ast.isVoidOrNever {
-      parameters.append(ptr)
-    }
-    parameters.append(contentsOf: Array(repeating: ptr, count: m[f].inputs.count))
-    let result = declareFunction(ir.abiName(of: f), .init(from: parameters, in: &self))
-
-    if m[f].output.ast == .never {
-      addAttribute(.init(.noreturn, in: &self), to: result)
-    }
-
-    return result
-  }
-
-  private mutating func transpile(
-    contentsOf f: IR.Function.ID,
-    of m: IR.Module,
-    from ir: LoweredProgram,
-    into transpilation: LLVM.Function
-  ) {
-    /// The function's entry.
-    guard let entry = m[f].entry else { return }
-
-    /// Where new LLVM IR instruction are inserted.
-    var insertionPoint: LLVM.InsertionPoint!
-
-    /// A map from Val IR basic block to its LLVM counterpart.
-    var block: [IR.Block.ID: LLVM.BasicBlock] = [:]
-
-    /// A map from Val IR register to its LLVM counterpart.
-    var register: [IR.Operand: LLVM.IRValue] = [:]
-
-    let prologue = appendBlock(named: "prologue", to: transpilation)
-    insertionPoint = endOf(prologue)
-
-    let parameterOffset = m[f].output.ast.isVoidOrNever ? 0 : 1
-    for i in m[f].inputs.indices {
-      let o = Operand.parameter(.init(f, entry), i)
-      let s = transpilation.parameters[parameterOffset + i]
-      register[o] = s
-    }
-
-    for b in m.blocks(in: f) {
-      block[b] = appendBlock(named: b.description, to: transpilation)
-    }
-
-    for b in m.blocks(in: f) {
-      insertionPoint = endOf(block[b]!)
-      for i in m.instructions(in: b) {
-        insert(i)
-      }
-    }
-
-    insertBr(to: block[.init(f, entry)]!, at: endOf(prologue))
-
-    /// Inserts the transpilation of `i` at `insertionPoint`.
-    func insert(_ i: IR.InstructionID) {
-      switch m[i] {
-      case is IR.AllocStackInstruction:
-        insert(allocStack: i)
-      case is IR.BorrowInstruction:
-        insert(borrow: i)
-      case is IR.BranchInstruction:
-        insert(branch: i)
-      case is IR.CallInstruction:
-        insert(call: i)
-      case is IR.CallFIIInstruction:
-        insert(callFFI: i)
-      case is IR.CondBranchInstruction:
-        insert(condBranch: i)
-      case is IR.DeallocStackInstruction:
-        return
-      case is IR.DeinitInstruction:
-        return
-      case is IR.DestructureInstruction:
-        insert(destructure: i)
-      case is IR.ElementAddrInstruction:
-        insert(elementAddr: i)
-      case is IR.EndBorrowInstruction:
-        return
-      case is IR.LLVMInstruction:
-        insert(llvm: i)
-      case is IR.LoadInstruction:
-        insert(load: i)
-      case is IR.PartialApplyInstruction:
-        insert(partialApply: i)
-      case is IR.RecordInstruction:
-        insert(record: i)
-      case is IR.ReturnInstruction:
-        insert(return: i)
-      case is IR.StoreInstruction:
-        insert(store: i)
-      case is IR.UnrechableInstruction:
-        insert(unreachable: i)
-      default:
-        fatalError("not implemented")
-      }
-    }
-
-    /// Inserts the transpilation of `i` at `insertionPoint`.
-    func insert(allocStack i: IR.InstructionID) {
-      let s = m[i] as! AllocStackInstruction
-      let t = ir.syntax.llvm(s.allocatedType, in: &self)
-      register[.register(i, 0)] = insertAlloca(t, atEntryOf: transpilation)
-    }
-
-    /// Inserts the transpilation of `i` at `insertionPoint`.
-    func insert(borrow i: IR.InstructionID) {
-      let s = m[i] as! BorrowInstruction
-      register[.register(i, 0)] = llvm(s.location)
-    }
-
-    /// Inserts the transpilation of `i` at `insertionPoint`.
-    func insert(branch i: IR.InstructionID) {
-      let s = m[i] as! BranchInstruction
-      insertBr(to: block[s.target]!, at: insertionPoint)
-    }
-
-    /// Inserts the transpilation of `i` at `insertionPoint`.
-    func insert(call i: IR.InstructionID) {
-      let s = m[i] as! CallInstruction
-      var arguments: [LLVM.IRValue] = []
-
-      // Return value is passed by reference.
-      let returnType: LLVM.IRType?
-      if s.types[0].ast.isVoidOrNever {
-        returnType = nil
-      } else {
-        returnType = ir.syntax.llvm(s.types[0].ast, in: &self)
-        arguments.append(insertAlloca(returnType!, atEntryOf: transpilation))
-      }
-
-      // Callee is evaluated first.
-      let callee: LLVM.IRValue
-      let calleeType: LLVM.IRType
-      if case .constant(let f) = s.callee {
-        callee = transpiledConstant(f, ir: ir)
-        calleeType = LLVM.Function(callee)!.valueType
-      } else {
-        let c = unpackLambda(s.callee)
-        callee = c.function
-        calleeType = c.type
-
-        if let e = c.environment {
-          arguments.append(e)
-        }
-      }
-
-      // All arguments are passed by reference.
-      for a in s.arguments {
-        if m.type(of: a).isObject {
-          let t = ir.syntax.llvm(s.types[0].ast, in: &self)
-          let l = insertAlloca(t, atEntryOf: transpilation)
-          insertStore(llvm(a), to: l, at: insertionPoint)
-          arguments.append(l)
-        } else {
-          arguments.append(llvm(a))
-        }
-      }
-
-      _ = insertCall(callee, typed: calleeType, on: arguments, at: insertionPoint)
-
-      // Load the return value if necessary.
-      if let t = returnType {
-        register[.register(i, 0)] = insertLoad(t, from: arguments[0], at: insertionPoint)
-      }
-    }
-
-    /// Inserts the transpilation of `i` at `insertionPoint`.
-    func insert(callFFI i: IR.InstructionID) {
-      let s = m[i] as! CallFIIInstruction
-      let parameters = s.operands.map({ ir.syntax.llvm(m.type(of: $0).ast, in: &self) })
-
-      let returnType: IRType
-      if s.returnType.ast.isVoidOrNever {
-        returnType = LLVM.VoidType(in: &self)
-      } else {
-        returnType = ir.syntax.llvm(s.returnType.ast, in: &self)
-      }
-
-      let callee = declareFunction(s.callee, .init(from: parameters, to: returnType, in: &self))
-      let arguments = s.operands.map({ llvm($0) })
-      register[.register(i, 0)] = insertCall(callee, on: arguments, at: insertionPoint)
-    }
-
-    /// Inserts the transpilation of `i` at `insertionPoint`.
-    func insert(condBranch i: IR.InstructionID) {
-      let s = m[i] as! CondBranchInstruction
-      let c = llvm(s.condition)
-      insertCondBr(
-        if: c, then: block[s.targetIfTrue]!, else: block[s.targetIfFalse]!,
-        at: insertionPoint)
-    }
-
-    /// Inserts the transpilation of `i` at `insertionPoint`.
-    func insert(destructure i: IR.InstructionID) {
-      let s = m[i] as! DestructureInstruction
-      let whole = llvm(s.whole)
-      for j in s.types.indices {
-        register[.register(i, j)] = insertExtractValue(from: whole, at: j, at: insertionPoint)
-      }
-    }
-
-    /// Inserts the transpilation of `i` at `insertionPoint`.
-    func insert(elementAddr i: IR.InstructionID) {
-      let s = m[i] as! ElementAddrInstruction
-      let t = LLVM.IntegerType(32, in: &self)
-
-      let base = llvm(s.base)
-      let baseType = ir.syntax.llvm(m.type(of: s.base).ast, in: &self)
-      let indices = [t.constant(0)] + s.elementPath.map({ t.constant(UInt64($0)) })
-      let v = insertGetElementPointerInBounds(
-        of: base, typed: baseType, indices: indices, at: insertionPoint)
-      register[.register(i, 0)] = v
-    }
-
-    /// Inserts the transpilation of `i` at `insertionPoint`.
-    func insert(llvm i: IR.InstructionID) {
-      let s = m[i] as! IR.LLVMInstruction
-      switch s.function.llvmInstruction {
-      case "add":
-        let (o, l, r) = integerArithmeticOperands(s)
-        register[.register(i, 0)] = insertAdd(overflow: o, l, r, at: insertionPoint)
-
-      case "sub":
-        let (o, l, r) = integerArithmeticOperands(s)
-        register[.register(i, 0)] = insertSub(overflow: o, l, r, at: insertionPoint)
-
-      case "mul":
-        let (o, l, r) = integerArithmeticOperands(s)
-        register[.register(i, 0)] = insertMul(overflow: o, l, r, at: insertionPoint)
-
-      case "icmp":
-        let p = LLVM.IntegerPredicate(s.function.genericParameters[0])!
-        let l = llvm(s.operands[0])
-        let r = llvm(s.operands[1])
-        register[.register(i, 0)] = insertIntegerComparison(p, l, r, at: insertionPoint)
-
-      case "trunc":
-        let target = ir.syntax.llvm(s.types[0].ast, in: &self)
-        let source = llvm(s.operands[0])
-        register[.register(i, 0)] = insertTrunc(source, to: target, at: insertionPoint)
-
-      case "fptrunc":
-        let target = ir.syntax.llvm(s.types[0].ast, in: &self)
-        let source = llvm(s.operands[0])
-        register[.register(i, 0)] = insertFPTrunc(source, to: target, at: insertionPoint)
-
-      case "zeroinitializer":
-        let t = ir.syntax.llvm(s.types[0].ast, in: &self)
-        register[.register(i, 0)] = t.null
-
-      default:
-        unreachable("unexpected LLVM instruction '\(s.function.llvmInstruction)'")
-      }
-
-      /// Returns the overflow behavior and operands defined of `s`.
-      func integerArithmeticOperands(
-        _ s: IR.LLVMInstruction
-      ) -> (overflow: LLVM.OverflowBehavior, lhs: LLVM.IRValue, rhs: LLVM.IRValue) {
-        let o = LLVM.OverflowBehavior(s.function.genericParameters)!
-        let l = llvm(s.operands[0])
-        let r = llvm(s.operands[1])
-        return (o, l, r)
-      }
-    }
-
-    /// Inserts the transpilation of `i` at `insertionPoint`.
-    func insert(load i: IR.InstructionID) {
-      let s = m[i] as! LoadInstruction
-      let t = ir.syntax.llvm(s.objectType.ast, in: &self)
-      let source = llvm(s.source)
-      register[.register(i, 0)] = insertLoad(t, from: source, at: insertionPoint)
-    }
-
-    /// Inserts the transpilation of `i` at `insertionPoint`.
-    func insert(partialApply i: IR.InstructionID) {
-      let s = m[i] as! IR.PartialApplyInstruction
-      let t = LambdaType(s.function.type.ast)!
-
-      if t.environment == .void {
-        register[.register(i, 0)] = transpiledConstant(s.function, ir: ir)
-      } else {
-        fatalError("not implemented")
-      }
-    }
-
-    /// Inserts the transpilation of `i` at `insertionPoint`.
-    func insert(record i: IR.InstructionID) {
-      let s = m[i] as! IR.RecordInstruction
-      let t = ir.syntax.llvm(s.objectType.ast, in: &self)
-      var record: LLVM.IRValue = LLVM.Undefined(of: t)
-      for (i, part) in s.operands.enumerated() {
-        let v = llvm(part)
-        record = insertInsertValue(v, at: i, into: record, at: insertionPoint)
-      }
-      register[.register(i, 0)] = record
-    }
-
-    /// Inserts the transpilation of `i` at `insertionPoint`.
-    func insert(return i: IR.InstructionID) {
-      let s = m[i] as! IR.ReturnInstruction
-      if !m.type(of: s.object).ast.isVoidOrNever {
-        insertStore(llvm(s.object), to: transpilation.parameters[0], at: insertionPoint)
-      }
-      insertReturn(at: insertionPoint)
-    }
-
-    /// Inserts the transpilation of `i` at `insertionPoint`.
-    func insert(store i: IR.InstructionID) {
-      let s = m[i] as! IR.StoreInstruction
-      insertStore(llvm(s.object), to: llvm(s.target), at: insertionPoint)
-    }
-
-    /// Returns the LLVM IR value corresponding to the Val IR operand `o`.
-    func insert(unreachable i: IR.InstructionID) {
-      insertUnreachable(at: insertionPoint)
-    }
-
-    /// Returns the LLVM IR value corresponding to the Val IR operand `o`.
-    func llvm(_ o: IR.Operand) -> LLVM.IRValue {
-      if case .constant(let c) = o {
-        return transpiledConstant(c, ir: ir)
-      } else {
-        return register[o]!
-      }
-    }
-
-    /// Returns the contents of the lambda `o`.
-    func unpackLambda(_ o: Operand) -> LambdaContents {
-      let virType = m.type(of: o)
-      let valType = LambdaType(virType.ast)!
-
-      let lambda: LLVM.IRValue
-      if virType.isObject {
-        lambda = llvm(o)
-      } else {
-        let t = LLVM.PointerType(in: &self)
-        lambda = insertLoad(t, from: llvm(o), at: insertionPoint)
-      }
-
-      let llvmType = transpiledType(valType)
-      if valType.environment == .void {
-        return .init(function: lambda, type: llvmType, environment: nil)
-      } else {
-        fatalError("not implemented")
-      }
-    }
-  }
-
-}
-
-extension LLVMProgram: CustomStringConvertible {
-
-  public var description: String { "\(list: llvmModules, joinedBy: "\n")" }
-
-}
-
-extension LLVM.OverflowBehavior {
-
-  fileprivate init?(_ parameters: [String]) {
-    guard parameters.count <= 1 else { return nil }
-    guard let p = parameters.first else {
-      self = .ignore
-      return
-    }
-
-    switch p {
-    case "nsw":
-      self = .nsw
-    case "nuw":
-      self = .nuw
-    default:
-      return nil
-    }
-  }
-
-}
-
-/// The contents of a lambda.
-private struct LambdaContents {
-
-  /// A pointer to the underlying thin function.
-  let function: LLVM.IRValue
-
-  /// The type `function`.
-  let type: LLVM.IRType
-
-  /// A pointer to the lambda's environment, if any.
-  let environment: LLVM.IRValue?
-
-=======
->>>>>>> e219a2aa
 }