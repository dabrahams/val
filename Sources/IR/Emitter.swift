import BigInt
import Core
import FrontEnd
import Utils

/// Val's IR emitter.
///
/// The emitter transforms well-formed, typed ASTs to a representation suitable for flow-sensitive
/// analysis and code generation.
public struct Emitter {

  /// The program being lowered.
  public let program: TypedProgram

  /// The basic block in which new instructions are currently inserted.
  private var insertionBlock: Block.ID?

  /// A stack of frames describing the variables and allocations of each traversed lexical scope.
  private var frames = Stack()

  /// The receiver of the function or subscript currently being lowered, if any.
  private var receiver: ParameterDecl.Typed?

  /// The diagnostics of lowering errors.
  private var diagnostics: DiagnosticSet = []

  /// Creates an emitter with a well-typed AST.
  public init(program: TypedProgram) {
    self.program = program
  }

  /// Reports the given diagnostic.
  private mutating func report(_ d: Diagnostic) {
    diagnostics.insert(d)
  }

  // MARK: Declarations

  /// Inserts the IR for the top-level declaration `d` into `module`, reporting errors and warnings
  /// to `diagnostics`.
  ///
  /// - Requires: `d` is at module scope.
  mutating func emit(
    topLevel d: AnyDeclID.TypedNode,
    into module: inout Module,
    diagnostics: inout DiagnosticSet
  ) {
    precondition(d.scope.kind == TranslationUnit.self)

    swap(&self.diagnostics, &diagnostics)
    defer { swap(&self.diagnostics, &diagnostics) }

    switch d.kind {
    case FunctionDecl.self:
      emit(functionDecl: FunctionDecl.Typed(d)!, into: &module)
    case OperatorDecl.self:
      break
    case ProductTypeDecl.self:
      emit(productDecl: ProductTypeDecl.Typed(d)!, into: &module)
    case TraitDecl.self:
      break
    default:
      unexpected(d)
    }
  }

  /// Inserts the IR for `decl` into `module`.
  private mutating func emit(functionDecl decl: FunctionDecl.Typed, into module: inout Module) {
    // Declare the function in the module if necessary.
    let functionID = module.getOrCreateFunction(correspondingTo: decl, program: program)

    // Nothing else to do if the function has no body.
    guard let body = decl.body else { return }

    // Create the function entry.
    assert(module.functions[functionID].blocks.isEmpty)
    let entryID = module.createBasicBlock(
      accepting: module.functions[functionID].inputs.map(\.type),
      atEndOf: functionID)
    insertionBlock = entryID

    // Configure the locals.
    var locals = TypedDeclProperty<Operand>()

    let explicitCaptures = decl.explicitCaptures
    for (i, capture) in explicitCaptures.enumerated() {
      locals[capture] = .parameter(block: entryID, index: i)
    }

    for (i, capture) in decl.implicitCaptures!.enumerated() {
      locals[program[capture.decl]] = .parameter(block: entryID, index: i + explicitCaptures.count)
    }

    var implicitParameterCount = explicitCaptures.count + decl.implicitCaptures!.count
    if let receiver = decl.receiver {
      locals[receiver] = .parameter(block: entryID, index: implicitParameterCount)
      implicitParameterCount += 1
    }

    for (i, parameter) in decl.parameters.enumerated() {
      locals[parameter] = .parameter(block: entryID, index: i + implicitParameterCount)
    }

    // Emit the body.
    frames.push(Frame(locals: locals))
    var receiverDecl = decl.receiver
    swap(&receiverDecl, &self.receiver)

    switch body {
    case .block(let stmt):
      // Emit the statements of the function.
      emit(stmt: stmt, into: &module)

    case .expr(let expr):
      // Emit the body of the function.
      let value = emitRValue(expr, into: &module)

      // Emit stack deallocation.
      emitStackDeallocs(in: &module, site: expr.site)

      // Emit the implicit return statement.
      if expr.type != .never {
        module.append(
          ReturnInstruction(value: value, site: expr.site),
          to: insertionBlock!)
      }
    }

    swap(&receiverDecl, &self.receiver)
    frames.pop()
    assert(frames.isEmpty)
  }

  /// Inserts the IR for `decl` into `module`.
  private mutating func emit(subscriptDecl decl: SubscriptDecl.Typed, into module: inout Module) {
    fatalError("not implemented")
  }

  /// Inserts the IR for `decl` into `module`.
  private mutating func emit(productDecl decl: ProductTypeDecl.Typed, into module: inout Module) {
    for member in decl.members {
      // Emit the member functions and subscripts of the type declaration.
      switch member.kind {
      case FunctionDecl.self:
        emit(functionDecl: FunctionDecl.Typed(member)!, into: &module)

      case InitializerDecl.self:
        if InitializerDecl.Typed(member)!.introducer.value == .memberwiseInit { continue }
        fatalError("not implemented")

      case SubscriptDecl.self:
        emit(subscriptDecl: SubscriptDecl.Typed(member)!, into: &module)

      default:
        continue
      }
    }
  }

  /// Inserts the IR for the local binding `decl` into `module`.
  ///
  /// - Requires: `decl` is a local binding.
  private mutating func emit(localBindingDecl decl: BindingDecl.Typed, into module: inout Module) {
    switch decl.pattern.introducer.value {
    case .var, .sinklet:
      emit(storedLocalBindingDecl: decl, into: &module)
    case .let:
      emit(localBindingDecl: decl, borrowing: .let, into: &module)
    case .inout:
      emit(localBindingDecl: decl, borrowing: .inout, into: &module)
    }
  }

  /// Inserts the IR for the local binding `decl` into `module`.
  ///
  /// - Requires: `decl` is a local local `var` or `sink let` binding.
  private mutating func emit(
    storedLocalBindingDecl decl: BindingDecl.Typed,
    into module: inout Module
  ) {
    precondition(program.isLocal(decl.id))
    precondition(reading(decl.pattern.introducer.value, { ($0 == .var) || ($0 == .sinklet) }))

    /// A map from object path to its corresponding (sub-)object during destruction.
    var objects: [[Int]: Operand] = [:]

    // Emit the initializer, if any.
    if let initializer = decl.initializer {
      objects[[]] = emitRValue(initializer, into: &module)
    }

    // Allocate storage for each name introduced by the declaration.
    for (path, name) in decl.pattern.subpattern.names {
      let storage = module.append(
        AllocStackInstruction(name.decl.type, site: name.site),
        to: insertionBlock!)[0]
      frames.top.allocs.append(storage)
      frames[name.decl] = storage

      if let initializer = decl.initializer {
        // Determine the object corresponding to the current name.
        var rhsType = initializer.type
        for i in 0 ..< path.count {
          // Make sure the initializer has been destructured deeply enough.
          let subpath = Array(path[0 ..< i])
          if objects[subpath] != nil { continue }

          let layout = AbstractTypeLayout(of: rhsType, definedIn: program)
          rhsType = layout[i].type

          let wholePath = Array(path[0 ..< (i - 1)])
          let whole = objects[wholePath]!
          let parts = module.append(
            DestructureInstruction(
              whole, as: layout.properties.map({ .object($0.type) }),
              site: initializer.site),
            to: insertionBlock!)

          for j in 0 ..< parts.count {
            objects[wholePath + [j]] = parts[j]
          }
        }

        // Borrow the storage for initialization corresponding to the current name.
        let target = module.append(
          module.makeBorrow(.set, from: storage, anchoredAt: name.site),
          to: insertionBlock!)[0]

        // Store the corresponding (part of) the initializer.
        module.append(
          StoreInstruction(objects[path]!, to: target, site: name.site),
          to: insertionBlock!)
      }
    }
  }

  /// Inserts the IR for the local binding `decl` into `module`.
  ///
  /// - Requires: `decl` is a local local `let`, `inout`, or `set` binding.
  private mutating func emit(
    localBindingDecl decl: BindingDecl.Typed,
    borrowing capability: AccessEffect,
    into module: inout Module
  ) {
    precondition(program.isLocal(decl.id))
    precondition(reading(decl.pattern.introducer.value, { ($0 != .var) && ($0 != .sinklet) }))

    /// The pattern of the binding being emitted.
    let pattern = decl.pattern

    // There's nothing to do if there's no initializer.
    if let initializer = decl.initializer {
      let source: Operand
      if (initializer.kind == NameExpr.self) || (initializer.kind == SubscriptCallExpr.self) {
        // Emit the initializer as a l-value.
        source = emitLValue(initializer, meantFor: capability, into: &module)
      } else {
        // emit a r-value and store it into local storage.
        let value = emitRValue(initializer, into: &module)

        let exprType = initializer.type
        let storage = module.append(
          AllocStackInstruction(exprType, site: pattern.site),
          to: insertionBlock!)[0]
        frames.top.allocs.append(storage)
        source = storage

        let target = module.append(
          module.makeBorrow(.set, from: storage, anchoredAt: pattern.site),
          to: insertionBlock!)[0]
        module.append(
          StoreInstruction(value, to: target, site: pattern.site),
          to: insertionBlock!)
      }

      for (path, name) in pattern.subpattern.names {
        let s =
          module.append(
            module.makeElementAddr(source, at: path, anchoredAt: name.decl.site),
            to: insertionBlock!)[0]
        frames[name.decl] =
          module.append(
            module.makeBorrow(capability, from: s, anchoredAt: name.decl.site),
            to: insertionBlock!)[0]
      }
    }
  }

  // MARK: Statements

  /// Inserts the IR for `stmt` into `module`.
  private mutating func emit<ID: StmtID>(stmt: ID.TypedNode, into module: inout Module) {
    switch stmt.kind {
    case AssignStmt.self:
      emit(assignStmt: AssignStmt.Typed(stmt)!, into: &module)
    case BraceStmt.self:
      emit(braceStmt: BraceStmt.Typed(stmt)!, into: &module)
    case DeclStmt.self:
      emit(declStmt: DeclStmt.Typed(stmt)!, into: &module)
    case DoWhileStmt.self:
      emit(doWhileStmt: DoWhileStmt.Typed(stmt)!, into: &module)
    case ExprStmt.self:
      emit(exprStmt: ExprStmt.Typed(stmt)!, into: &module)
    case ReturnStmt.self:
      emit(returnStmt: ReturnStmt.Typed(stmt)!, into: &module)
    case WhileStmt.self:
      emit(whileStmt: WhileStmt.Typed(stmt)!, into: &module)
    default:
      unexpected(stmt)
    }
  }

  private mutating func emit(assignStmt stmt: AssignStmt.Typed, into module: inout Module) {
    guard stmt.left.kind != InoutExpr.self else {
      report(.error(assignmentLHSMustBeMarkedForMutationAt: .empty(at: stmt.left.site.first())))
      return
    }

    let rhs = emitRValue(stmt.right, into: &module)
    // FIXME: Should request the capability 'set or inout'.
    let lhs = emitLValue(stmt.left, meantFor: .set, into: &module)
    module.append(StoreInstruction(rhs, to: lhs, site: stmt.site), to: insertionBlock!)
  }

  private mutating func emit(braceStmt stmt: BraceStmt.Typed, into module: inout Module) {
    frames.push()
    for s in stmt.stmts {
      emit(stmt: s, into: &module)
    }
    emitStackDeallocs(in: &module, site: stmt.site)
    frames.pop()
  }

  private mutating func emit(declStmt stmt: DeclStmt.Typed, into module: inout Module) {
    switch stmt.decl.kind {
    case BindingDecl.self:
      emit(localBindingDecl: BindingDecl.Typed(stmt.decl)!, into: &module)
    default:
      unexpected(stmt.decl)
    }
  }

  private mutating func emit(doWhileStmt stmt: DoWhileStmt.Typed, into module: inout Module) {
    let loopBody = module.createBasicBlock(atEndOf: insertionBlock!.function)
    let loopTail = module.createBasicBlock(atEndOf: insertionBlock!.function)
    module.append(
      BranchInstruction(target: loopBody, site: .empty(at: stmt.site.first())),
      to: insertionBlock!)
    insertionBlock = loopBody

    // Note: we're not using `emit(braceStmt:into:)` because we need to evaluate the loop
    // condition before exiting the scope.
    frames.push()
    for s in stmt.body.stmts {
      emit(stmt: s, into: &module)
    }

    let c = emitBranchCondition(stmt.condition, into: &module)
    emitStackDeallocs(in: &module, site: stmt.site)
    frames.pop()
    module.append(
      CondBranchInstruction(
        condition: c, targetIfTrue: loopBody, targetIfFalse: loopTail,
        site: stmt.condition.site),
      to: insertionBlock!)

    insertionBlock = loopTail
  }

  private mutating func emit(exprStmt stmt: ExprStmt.Typed, into module: inout Module) {
    _ = emitRValue(stmt.expr, into: &module)
  }

  private mutating func emit(returnStmt stmt: ReturnStmt.Typed, into module: inout Module) {
    let value: Operand
    if let expr = stmt.value {
      value = emitRValue(expr, into: &module)
    } else {
      value = .constant(.void)
    }

    emitStackDeallocs(in: &module, site: stmt.site)
    module.append(ReturnInstruction(value: value, site: stmt.site), to: insertionBlock!)
  }

  private mutating func emit(whileStmt stmt: WhileStmt.Typed, into module: inout Module) {
    let loopHead = module.createBasicBlock(atEndOf: insertionBlock!.function)
    let loopTail = module.createBasicBlock(atEndOf: insertionBlock!.function)

    // Emit the condition(s).
    module.append(
      BranchInstruction(target: loopHead, site: .empty(at: stmt.site.first())),
      to: insertionBlock!)
    insertionBlock = loopHead

    for item in stmt.condition {
      let b = module.createBasicBlock(atEndOf: insertionBlock!.function)

      frames.push()
      defer { frames.pop() }

      switch item {
      case .expr(let itemExpr):
        let e = program[itemExpr]
        let c = emitBranchCondition(e, into: &module)
        emitStackDeallocs(in: &module, site: e.site)
        module.append(
          CondBranchInstruction(
            condition: c, targetIfTrue: b, targetIfFalse: loopTail,
            site: e.site),
          to: insertionBlock!)
        insertionBlock = b

      case .decl:
        fatalError("not implemented")
      }
    }

    emit(braceStmt: stmt.body, into: &module)
    module.append(
      BranchInstruction(target: loopHead, site: .empty(at: stmt.site.first())),
      to: insertionBlock!)
    insertionBlock = loopTail
  }

  // MARK: r-values

  /// Inserts the IR for the rvalue `expr` into `module` at the end of the current insertion block.
  private mutating func emitRValue<ID: ExprID>(
    _ expr: ID.TypedNode,
    into module: inout Module
  ) -> Operand {
    defer {
      // Mark the execution path unreachable if the computed value has type `Never`.
      if program.relations.areEquivalent(expr.type, .never) {
        emitStackDeallocs(in: &module, site: expr.site)
        module.append(UnrechableInstruction(site: expr.site), to: insertionBlock!)
      }
    }

    switch expr.kind {
    case BooleanLiteralExpr.self:
      return emitRValue(booleanLiteral: BooleanLiteralExpr.Typed(expr)!, into: &module)
    case CondExpr.self:
      return emitRValue(conditional: CondExpr.Typed(expr)!, into: &module)
    case FunctionCallExpr.self:
      return emitRValue(functionCall: FunctionCallExpr.Typed(expr)!, into: &module)
    case IntegerLiteralExpr.self:
      return emitRValue(integerLiteral: IntegerLiteralExpr.Typed(expr)!, into: &module)
    case NameExpr.self:
      return emitRValue(name: NameExpr.Typed(expr)!, into: &module)
    case SequenceExpr.self:
      return emitRValue(sequence: SequenceExpr.Typed(expr)!, into: &module)
    default:
      unexpected(expr)
    }
  }

  private mutating func emitRValue(
    booleanLiteral expr: BooleanLiteralExpr.Typed,
    into module: inout Module
  ) -> Operand {
    let value = Operand.constant(
      .integer(IntegerConstant(expr.value ? 1 : 0, bitWidth: 1)))

    let boolType = program.ast.coreType(named: "Bool")!
    return module.append(
      RecordInstruction(objectType: .object(boolType), operands: [value], site: expr.site),
      to: insertionBlock!)[0]
  }

  private mutating func emitRValue(
    conditional expr: CondExpr.Typed,
    into module: inout Module
  ) -> Operand {
    let functionID = insertionBlock!.function

    // If the expression is supposed to return a value, allocate storage for it.
    var resultStorage: Operand?
    if expr.type != .void {
      resultStorage =
        module.append(
          AllocStackInstruction(expr.type, site: expr.site),
          to: insertionBlock!)[0]
      frames.top.allocs.append(resultStorage!)
    }

    // Emit the condition(s).
    var alt: Block.ID?

    for item in expr.condition {
      let success = module.createBasicBlock(atEndOf: functionID)
      let failure = module.createBasicBlock(atEndOf: functionID)
      alt = failure

      switch item {
      case .expr(let itemExpr):
        // Evaluate the condition in the current block.
        let c = emitBranchCondition(program[itemExpr], into: &module)
        module.append(
          CondBranchInstruction(
            condition: c,
            targetIfTrue: success,
            targetIfFalse: failure,
            site: expr.site),
          to: insertionBlock!)
        insertionBlock = success

      case .decl:
        fatalError("not implemented")
      }
    }

    let continuation = module.createBasicBlock(atEndOf: functionID)

    // Emit the success branch.
    // Note: the insertion pointer is already set in the corresponding block.
    switch expr.success {
    case .expr(let thenExpr):
      frames.push()
      let value = emitRValue(program[thenExpr], into: &module)
      if let target = resultStorage {
        let target = module.append(
          module.makeBorrow(.set, from: target, anchoredAt: program[thenExpr].site),
          to: insertionBlock!)[0]
        module.append(
          StoreInstruction(value, to: target, site: program[thenExpr].site),
          to: insertionBlock!)
      }
      emitStackDeallocs(in: &module, site: expr.site)
      frames.pop()

    case .block:
      fatalError("not implemented")
    }
    module.append(BranchInstruction(target: continuation, site: expr.site), to: insertionBlock!)

    // Emit the failure branch.
    insertionBlock = alt
    switch expr.failure {
    case .expr(let elseExpr):
      frames.push()
      let value = emitRValue(program[elseExpr], into: &module)
      if let target = resultStorage {
        let target = module.append(
          module.makeBorrow(.set, from: target, anchoredAt: program[elseExpr].site),
          to: insertionBlock!)[0]
        module.append(
          StoreInstruction(value, to: target, site: program[elseExpr].site),
          to: insertionBlock!)
      }
      emitStackDeallocs(in: &module, site: expr.site)
      frames.pop()

    case .block:
      fatalError("not implemented")

    case nil:
      break
    }
    module.append(BranchInstruction(target: continuation, site: expr.site), to: insertionBlock!)

    // Emit the value of the expression.
    insertionBlock = continuation
    if let source = resultStorage {
      return module.append(
        LoadInstruction(LoweredType(lowering: expr.type), from: source, site: expr.site),
        to: insertionBlock!)[0]
    } else {
      return .constant(.void)
    }
  }

  private mutating func emitRValue(
    functionCall expr: FunctionCallExpr.Typed,
    into module: inout Module
  ) -> Operand {
    if let n = NameExpr.Typed(expr.callee),
      case .builtinFunction(let f) = n.decl
    {
      return emit(builtinFunctionCallTo: f, with: expr.arguments, at: expr.site, into: &module)
    }

    // Determine the callee's convention.
    let calleeType = LambdaType(expr.callee.type)!

    // Arguments are evaluated first, from left to right.
    var argumentConventions: [AccessEffect] = []
    var arguments: [Operand] = []

    for (parameter, argument) in zip(calleeType.inputs, expr.arguments) {
      let parameterType = parameter.type.base as! ParameterType
      argumentConventions.append(parameterType.access)
      arguments.append(emit(argument: program[argument.value], to: parameterType, into: &module))
    }

    // If the callee is a name expression referring to the declaration of a function capture-less
    // function, it is interpreted as a direct function reference. Otherwise, it is evaluated as a
    // function object the arguments.
    let callee: Operand

    if let calleeNameExpr = NameExpr.Typed(expr.callee) {
      switch calleeNameExpr.decl {
      case .direct(let calleeDecl) where calleeDecl.kind == FunctionDecl.self:
        // Callee is a direct reference to a function or initializer declaration.
        // TODO: handle captures
        callee = .constant(
          .function(
            FunctionRef(
              name: DeclLocator(identifying: calleeDecl.id, in: program).mangled,
              type: .address(calleeType))))

      case .direct(let calleeDecl) where calleeDecl.kind == InitializerDecl.self:
        switch InitializerDecl.Typed(calleeDecl)!.introducer.value {
        case .`init`:
          // TODO: The function is a custom initializer.
          fatalError("not implemented")

        case .memberwiseInit:
          // The function is a memberwise initializer. In that case, the whole call expression is
          // lowered as a `record` instruction.
          return module.append(
            RecordInstruction(
              objectType: .object(expr.type), operands: arguments,
              site: expr.site),
            to: insertionBlock!)[0]
        }

      case .member(let calleeDecl) where calleeDecl.kind == FunctionDecl.self:
        // Callee is a member reference to a function or method.
        let receiverType = calleeType.captures[0].type

        // Add the receiver to the arguments.
        if let type = RemoteType(receiverType) {
          // The receiver as a borrowing convention.
          argumentConventions.insert(type.access, at: 0)

          switch calleeNameExpr.domain {
          case .none:
            let receiver = module.append(
<<<<<<< HEAD
              module.makeBorrow(type.capability, from: frames[receiver!]!, anchoredAt: expr.site),
=======
              BorrowInstruction(
                type.access, .address(type.bareType), from: frames[receiver!]!,
                site: expr.site),
>>>>>>> 80f186c9
              to: insertionBlock!)[0]
            arguments.insert(receiver, at: 0)

          case .expr(let receiverID):
            let receiver = emitLValue(receiverID, meantFor: type.access, into: &module)
            arguments.insert(receiver, at: 0)

          case .implicit:
            unreachable()
          }
        } else {
          // The receiver is consumed.
          argumentConventions.insert(.sink, at: 0)

          switch calleeNameExpr.domain {
          case .none:
            let receiver = module.append(
              LoadInstruction(
                .object(receiverType), from: frames[receiver!]!, site: expr.site),
              to: insertionBlock!)[0]
            arguments.insert(receiver, at: 0)

          case .expr(let receiverID):
            arguments.insert(emitRValue(receiverID, into: &module), at: 0)

          case .implicit:
            unreachable()
          }
        }

        // Emit the function reference.
        callee = .constant(
          .function(
            FunctionRef(
              name: DeclLocator(identifying: calleeDecl.id, in: program).mangled,
              type: .address(calleeType))))

      case .builtinFunction:
        // Already handled.
        unreachable()

      case .builtinType:
        // Built-in types are never called.
        unreachable()

      default:
        // Evaluate the callee as a function object.
        callee = emitRValue(expr.callee, into: &module)
      }
    } else {
      // Evaluate the callee as a function object.
      callee = emitRValue(expr.callee, into: &module)
    }

    return module.append(
      CallInstruction(
        returnType: .object(expr.type),
        calleeConvention: calleeType.receiverEffect,
        callee: callee,
        argumentConventions: argumentConventions,
        arguments: arguments,
        site: expr.site),
      to: insertionBlock!)[0]
  }

  /// Emits the IR of a call to `f` with given `arguments` at `site` into `module`, inserting
  /// instructions at the end of `self.insertionBlock`.
  private mutating func emit(
    builtinFunctionCallTo f: BuiltinFunction,
    with arguments: [LabeledArgument],
    at site: SourceRange,
    into module: inout Module
  ) -> Operand {
    return module.append(
      LLVMInstruction(
        applying: f,
        to: arguments.map({ (a) in emitRValue(program[a.value], into: &module) }),
        at: site),
      to: insertionBlock!)[0]
  }

  private mutating func emitRValue(
    integerLiteral expr: IntegerLiteralExpr.Typed,
    into module: inout Module
  ) -> Operand {
    let type = expr.type.base as! ProductType

    // Determine the bit width of the value.
    let bitWidth: Int
    switch type.name.value {
    case "Int": bitWidth = 64
    case "Int32": bitWidth = 32
    default:
      unreachable("unexpected numeric type")
    }

    // Convert the literal into a bit pattern.
    let bits: BigUInt
    let s = expr.value
    if s.starts(with: "0x") {
      bits = BigUInt(s.dropFirst(2), radix: 16)!
    } else {
      bits = BigUInt(s.dropFirst(2))!
    }

    // Emit the constant integer.
    let value = IntegerConstant(bits, bitWidth: bitWidth)
    return module.append(
      RecordInstruction(
        objectType: .object(type), operands: [.constant(.integer(value))], site: expr.site),
      to: insertionBlock!)[0]
  }

  private mutating func emitRValue(
    name expr: NameExpr.Typed,
    into module: inout Module
  ) -> Operand {
    switch expr.decl {
    case .direct(let declID):
      // Lookup for a local symbol.
      if let source = frames[declID] {
        return module.append(
          LoadInstruction(.object(expr.type), from: source, site: expr.site),
          to: insertionBlock!)[0]
      }

      fatalError("not implemented")

    case .member:
      fatalError("not implemented")

    case .builtinFunction:
      fatalError("not implemented")

    case .builtinType:
      fatalError("not implemented")
    }
  }

  private mutating func emitRValue(
    sequence expr: SequenceExpr.Typed,
    into module: inout Module
  ) -> Operand {
    emit(.sink, foldedSequenceExpr: expr.foldedSequenceExprs!, into: &module)
  }

  private mutating func emit(
    _ convention: AccessEffect,
    foldedSequenceExpr expr: FoldedSequenceExpr,
    into module: inout Module
  ) -> Operand {
    switch expr {
    case .infix(let callee, let lhs, let rhs):
      let calleeType = program.exprTypes[callee.expr]!.base as! LambdaType

      // Emit the operands, starting with RHS.
      let rhsType = calleeType.inputs[0].type.base as! ParameterType
      let rhsOperand = emit(rhsType.access, foldedSequenceExpr: rhs, into: &module)

      let lhsConvention: AccessEffect
      let lhsOperand: Operand
      if let lhsType = RemoteType(calleeType.captures[0].type) {
        lhsConvention = lhsType.access
        lhsOperand = emit(lhsConvention, foldedSequenceExpr: lhs, into: &module)
      } else {
        lhsConvention = .sink
        lhsOperand = emit(.sink, foldedSequenceExpr: lhs, into: &module)
      }

      // Create the callee's value.
      let calleeOperand: Operand
      switch program.referredDecls[callee.expr] {
      case .member(let calleeDecl) where calleeDecl.kind == FunctionDecl.self:
        calleeOperand = .constant(
          .function(
            FunctionRef(
              name: DeclLocator(identifying: calleeDecl, in: program).mangled,
              type: .address(calleeType))))

      default:
        unreachable()
      }

      // Emit the call.
      return module.append(
        CallInstruction(
          returnType: .object(calleeType.output),
          calleeConvention: .let,
          callee: calleeOperand,
          argumentConventions: [lhsConvention, rhsType.access],
          arguments: [lhsOperand, rhsOperand],
          site: program.ast.site(of: expr)),
        to: insertionBlock!)[0]

    case .leaf(let expr):
      return (convention == .sink)
        ? emitRValue(program[expr], into: &module)
        : emitLValue(program[expr], meantFor: convention, into: &module)
    }
  }

  private mutating func emit(
    argument expr: AnyExprID.TypedNode,
    to parameterType: ParameterType,
    into module: inout Module
  ) -> Operand {
    switch parameterType.access {
    case .let:
      return emitLValue(expr, meantFor: .let, into: &module)
    case .inout:
      return emitLValue(expr, meantFor: .inout, into: &module)
    case .set:
      return emitLValue(expr, meantFor: .set, into: &module)
    case .sink:
      return emitRValue(expr, into: &module)
    case .yielded:
      fatalError("not implemented")
    }
  }

  /// Inserts the IR for the callee `expr` into `module` at the end of the current insertion block,
  /// inserting into `conventions` and `arguments` the passing convention and value of the callee's
  /// receiver if `expr` refers to a bound member function.
  ///
  /// - Requires: `expr` has a lambda type.
  private mutating func emitCallee(
    _ expr: AnyExprID.TypedNode,
    conventions: inout [AccessEffect],
    arguments: inout [Operand],
    into module: inout Module
  ) -> Operand {
    let calleeType = expr.type.base as! LambdaType

    // If the callee is a name expression referring to the declaration of a capture-less function,
    // it is interpreted as a direct function reference.
    if let nameExpr = NameExpr.Typed(expr) {
      switch nameExpr.decl {
      case .direct(let calleeDecl) where calleeDecl.kind == FunctionDecl.self:
        // Callee is a direct reference to a function or initializer declaration.
        // TODO: handle captures
        return .constant(
          .function(
            FunctionRef(
              name: DeclLocator(identifying: calleeDecl.id, in: program).mangled,
              type: .address(calleeType))))

      case .direct(let calleeDecl) where calleeDecl.kind == InitializerDecl.self:
        let d = InitializerDecl.Typed(nameExpr)!
        switch d.introducer.value {
        case .`init`:
          // The function is a custom initializer.
          fatalError("not implemented")

        case .memberwiseInit:
          // The function is a memberwise initializer.
          fatalError("not implemented")
        }

      case .member(let calleeDecl) where calleeDecl.kind == FunctionDecl.self:
        // Callee is a member reference to a function or method.
        let receiverType = calleeType.captures[0].type

        // Add the receiver to the arguments.
        if let type = RemoteType(receiverType) {
          // The receiver has a borrowing convention.
          conventions.insert(type.access, at: 1)

          switch nameExpr.domain {
          case .none:
            let receiver = module.append(
<<<<<<< HEAD
              module.makeBorrow(
                type.capability, from: frames[receiver!]!, anchoredAt: nameExpr.site),
=======
              BorrowInstruction(
                type.access, .address(type.bareType), from: frames[receiver!]!,
                site: nameExpr.site),
>>>>>>> 80f186c9
              to: insertionBlock!)[0]
            arguments.insert(receiver, at: 0)

          case .expr(let receiverID):
            let receiver = emitLValue(receiverID, meantFor: type.access, into: &module)
            arguments.insert(receiver, at: 0)

          case .implicit:
            unreachable()
          }
        } else {
          // The receiver is consumed.
          conventions.insert(.sink, at: 1)

          switch nameExpr.domain {
          case .none:
            let receiver = module.append(
              LoadInstruction(
                .object(receiverType), from: frames[receiver!]!, site: nameExpr.site),
              to: insertionBlock!)[0]
            arguments.insert(receiver, at: 0)

          case .expr(let receiverID):
            arguments.insert(emitRValue(receiverID, into: &module), at: 0)

          case .implicit:
            unreachable()
          }
        }

        // Emit the function reference.
        return .constant(
          .function(
            FunctionRef(
              name: DeclLocator(identifying: calleeDecl.id, in: program).mangled,
              type: .address(calleeType))))

      case .builtinFunction(let f):
        // Callee refers to a built-in function.
        return .constant(.builtin(f.reference))

      case .builtinType:
        // Built-in types are never called.
        unreachable()

      default:
        // Callee is a lambda.
        break
      }
    }

    // Otherwise, by default, a callee is evaluated as a function object.
    return emitRValue(expr, into: &module)
  }

  /// Inserts the IR for branch condition `expr` into `module` at the end of the current insertion
  /// block.
  ///
  /// - Requires: `expr.type` is `Val.Bool`
  private mutating func emitBranchCondition(
    _ expr: AnyExprID.TypedNode,
    into module: inout Module
  ) -> Operand {
    var v = emitLValue(expr, into: &module)
    v =
      module.append(
        module.makeElementAddr(v, at: [0], anchoredAt: expr.site),
        to: insertionBlock!)[0]
    v =
      module.append(
        module.makeBorrow(.let, from: v, anchoredAt: expr.site),
        to: insertionBlock!)[0]
    v =
      module.append(
        CallInstruction(
          returnType: .object(BuiltinType.i(1)),
          calleeConvention: .let,
          callee: .constant(.builtin(BuiltinFunction("copy_i1")!.reference)),
          argumentConventions: [.let],
          arguments: [v],
          site: expr.site),
        to: insertionBlock!)[0]
    return v
  }

  // MARK: l-values

  /// Inserts the IR for the lvalue `expr` meant for `capability` into `module` at the end of the
  /// current insertion block.
  private mutating func emitLValue(
    _ syntax: AnyExprID.TypedNode,
    meantFor capability: AccessEffect,
    into module: inout Module
  ) -> Operand {
    let s = emitLValue(syntax, into: &module)
    return module.append(
      module.makeBorrow(capability, from: s, anchoredAt: syntax.site),
      to: insertionBlock!)[0]
  }

  /// Inserts the IR for the lvalue `syntax` into `module` at the end of the current insertion
  /// block.
  private mutating func emitLValue(
    _ syntax: AnyExprID.TypedNode,
    into module: inout Module
  ) -> Operand {
    switch syntax.kind {
    case InoutExpr.self:
      return emitLValue(inoutExpr: InoutExpr.Typed(syntax)!, into: &module)
    case NameExpr.self:
      return emitLValue(name: NameExpr.Typed(syntax)!, into: &module)
    default:
      return emitLValue(convertingRValue: syntax, into: &module)
    }
  }

  /// Inserts the IR for the rvalue `syntax` converted as a lvalue into `module` at the end of the
  /// current insertion block.
  private mutating func emitLValue(
    convertingRValue syntax: AnyExprID.TypedNode,
    into module: inout Module
  ) -> Operand {
    let rvalueType = program.relations.canonical(syntax.type)

    let value = emitRValue(syntax, into: &module)
    let storage = module.append(
      AllocStackInstruction(rvalueType, site: syntax.site),
      to: insertionBlock!)[0]
    frames.top.allocs.append(storage)

    let target = module.append(
      module.makeBorrow(.set, from: storage, anchoredAt: syntax.site),
      to: insertionBlock!)[0]
    module.append(
      StoreInstruction(value, to: target, site: syntax.site),
      to: insertionBlock!)

    return storage
  }

  private mutating func emitLValue(
    inoutExpr syntax: InoutExpr.Typed,
    into module: inout Module
  ) -> Operand {
    return emitLValue(syntax.subject, into: &module)
  }

  private mutating func emitLValue(
    name syntax: NameExpr.Typed,
    into module: inout Module
  ) -> Operand {
    switch syntax.decl {
    case .direct(let d):
      if let s = frames[d] {
        return s
      } else {
        fatalError("not implemented")
      }

    case .member(let d):// Emit the receiver.
      let receiverAddress: Operand
      switch syntax.domain {
      case .none:
        receiverAddress = frames[receiver!]!
      case .implicit:
        fatalError("not implemented")
      case .expr(let e):
        receiverAddress = emitLValue(e, into: &module)
      }

      return addressOfMember(
        boundTo: receiverAddress, declaredBy: d, into: &module, at: syntax.site)


    case .builtinFunction, .builtinType:
      // Built-in functions and types are never used as l-value.
      unreachable()
    }

    fatalError()
  }

  /// Returns the address of the member declared by `decl` and bound to `receiverAddress`,
  /// inserting IR anchored at `anchor` into `module`.
  private mutating func addressOfMember(
    boundTo receiverAddress: Operand,
    declaredBy decl: AnyDeclID.TypedNode,
    into module: inout Module,
    at anchor: SourceRange
  ) -> Operand {
    switch decl.kind {
    case VarDecl.self:
      let receiverLayout = AbstractTypeLayout(
        of: module.type(of: receiverAddress).astType, definedIn: program)

      let i = receiverLayout.offset(of: VarDecl.Typed(decl)!.baseName)!
      return module.append(
        module.makeElementAddr(receiverAddress, at: [i], anchoredAt: anchor),
        to: insertionBlock!)[0]

    default:
      fatalError("not implemented")
    }
  }

  // MARK: Helpers

  /// Emits a deallocation instruction for each allocation in the top frame of `self.frames`.
  private mutating func emitStackDeallocs(in module: inout Module, site: SourceRange) {
    while let alloc = frames.top.allocs.popLast() {
      module.append(DeallocStackInstruction(alloc, site: site), to: insertionBlock!)
    }
  }

}

extension Emitter {

  /// The local variables and allocations of a lexical scope.
  fileprivate struct Frame {

    /// A map from declaration of a local variable to its corresponding IR in the frame.
    var locals = TypedDeclProperty<Operand>()

    /// The allocations in the frame, in FILO order.
    var allocs: [Operand] = []

  }

  /// A stack of frames.
  fileprivate struct Stack {

    /// The frames in the stack, ordered from bottom to top.
    private var frames: [Frame] = []

    /// True iff the stack is empty.
    var isEmpty: Bool { frames.isEmpty }

    /// Accesses the top frame.
    ///
    /// - Requires: The stack is not empty.
    var top: Frame {
      get { frames[frames.count - 1] }
      _modify { yield &frames[frames.count - 1] }
    }

    /// Accesses the IR corresponding to `d`.
    ///
    /// - Requires: The stack is not empty.
    /// - Complexity: O(*n*) for read access where *n* is the number of frames in the stack. O(1)
    ///   for write access.
    subscript<ID: DeclID>(d: ID.TypedNode) -> Operand? {
      get {
        for frame in frames.reversed() {
          if let operand = frame.locals[d] { return operand }
        }
        return nil
      }
      set { top.locals[d] = newValue }
    }

    /// Pushes `newFrame` on the stack.
    mutating func push(_ newFrame: Frame = Frame()) {
      frames.append(newFrame)
    }

    /// Pops the top frame.
    ///
    /// - Requires: The stack is not empty.
    @discardableResult
    mutating func pop() -> Frame {
      precondition(top.allocs.isEmpty, "stack leak")
      return frames.removeLast()
    }

  }

}

extension Diagnostic {

  static func error(assignmentLHSMustBeMarkedForMutationAt site: SourceRange) -> Diagnostic {
    .error("left-hand side of assignment must be marked for mutation", at: site)
  }

}<|MERGE_RESOLUTION|>--- conflicted
+++ resolved
@@ -638,13 +638,7 @@
           switch calleeNameExpr.domain {
           case .none:
             let receiver = module.append(
-<<<<<<< HEAD
-              module.makeBorrow(type.capability, from: frames[receiver!]!, anchoredAt: expr.site),
-=======
-              BorrowInstruction(
-                type.access, .address(type.bareType), from: frames[receiver!]!,
-                site: expr.site),
->>>>>>> 80f186c9
+              module.makeBorrow(type.access, from: frames[receiver!]!, anchoredAt: expr.site),
               to: insertionBlock!)[0]
             arguments.insert(receiver, at: 0)
 
@@ -915,14 +909,7 @@
           switch nameExpr.domain {
           case .none:
             let receiver = module.append(
-<<<<<<< HEAD
-              module.makeBorrow(
-                type.capability, from: frames[receiver!]!, anchoredAt: nameExpr.site),
-=======
-              BorrowInstruction(
-                type.access, .address(type.bareType), from: frames[receiver!]!,
-                site: nameExpr.site),
->>>>>>> 80f186c9
+              module.makeBorrow(type.access, from: frames[receiver!]!, anchoredAt: nameExpr.site),
               to: insertionBlock!)[0]
             arguments.insert(receiver, at: 0)
 
