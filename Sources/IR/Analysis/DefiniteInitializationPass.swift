--- conflicted
+++ resolved
@@ -11,17 +11,10 @@
   public mutating func normalizeObjectStates(in f: Function.ID, diagnostics: inout DiagnosticSet) {
 
     /// The control flow graph of the function to analyze.
-<<<<<<< HEAD
-    let cfg = self[f].cfg
+    var cfg = self[f].cfg()
 
     /// The dominator tree of the function to analyze.
-    let dominatorTree = DominatorTree(function: f, cfg: cfg, in: self)
-=======
-    var cfg = module[f].cfg()
-
-    /// The dominator tree of the function to analyze.
-    var dominatorTree = DominatorTree(function: f, cfg: cfg, in: module)
->>>>>>> d51bd350
+    var dominatorTree = DominatorTree(function: f, cfg: cfg, in: self)
 
     /// A FILO list of blocks to visit.
     var work = Deque(dominatorTree.bfs)
@@ -250,7 +243,7 @@
         case .set:
           let locations = context.locals[FunctionLocal(operand: a)!]!.unwrapLocations()!
           for l in locations {
-            context.withObject(at: l, typedIn: module.program, { $0.value = .full(.initialized) })
+            context.withObject(at: l, typedIn: program, { $0.value = .full(.initialized) })
           }
 
         case .sink:
@@ -399,7 +392,7 @@
 
     /// Interprets `i` in `context`, reporting violations into `diagnostics`.
     func interpret(staticBranch i: InstructionID, in context: inout Context) {
-      let s = module[i] as! StaticBranchInstruction
+      let s = self[i] as! StaticBranchInstruction
       if s.predicate != .initialized { fatalError("not implemented") }
 
       // Subject must be a location.
@@ -416,13 +409,13 @@
 
       switch v {
       case .full(.initialized):
-        module.removeBlock(s.targetIfFalse)
-        module.replace(i, by: module.makeBranch(to: s.targetIfTrue, anchoredAt: s.site))
+        removeBlock(s.targetIfFalse)
+        replace(i, by: makeBranch(to: s.targetIfTrue, anchoredAt: s.site))
         work.remove(at: work.firstIndex(of: s.targetIfFalse.address)!)
 
       case .full(.uninitialized):
-        module.removeBlock(s.targetIfTrue)
-        module.replace(i, by: module.makeBranch(to: s.targetIfFalse, anchoredAt: s.site))
+        removeBlock(s.targetIfTrue)
+        replace(i, by: makeBranch(to: s.targetIfFalse, anchoredAt: s.site))
         work.remove(at: work.firstIndex(of: s.targetIfTrue.address)!)
 
       default:
@@ -430,8 +423,8 @@
       }
 
       // Recompute the control flow graph and dominator tree.
-      cfg = module.functions[f]!.cfg()
-      dominatorTree = .init(function: f, cfg: cfg, in: module)
+      cfg = functions[f]!.cfg()
+      dominatorTree = .init(function: f, cfg: cfg, in: self)
     }
 
     /// Interprets `i` in `context`, reporting violations into `diagnostics`.
