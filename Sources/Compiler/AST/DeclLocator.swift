import Utils

/// A value that specifies the location of a declaration.
public struct DeclLocator: Hashable {

  /// A constituent of a declaration locator.
  public enum Component: Hashable {

    case conformance(target: DeclLocator, trait: String)

    case `extension`(target: DeclLocator)

    case function(name: String, labels: [String], notation: OperatorNotation?)

    case methodImpl(ImplIntroducer)

    case module(String)

    case namespace(String)

    case lambda(NodeID<FunDecl>)

    case product(String)

    case `subscript`(name: String, labels: [String])

    case subscriptImpl(ImplIntroducer)

    case trait(String)

    /// Creates a component identifying `decl` in `program`.
    init?<T: NodeIDProtocol>(identifying decl: T, in program: TypedProgram) {
      switch decl.kind {
      case .conformanceDecl, .extensionDecl:
        fatalError("not implemented")

      case .funDecl:
        let decl = NodeID<FunDecl>(rawValue: decl.rawValue)

        let labels: [String]
        switch program.declTypes[decl]! {
        case .lambda(let type):
          labels = Array(type.labels.map({ $0 ?? "_" }))
        case .method(let type):
          labels = Array(type.inputs.map({ $0.label ?? "_" }))
        default:
          labels = []
        }

        switch program.ast[decl].introducer.value {
        case .memberwiseInit, .`init`:
          self = .function(name: "init", labels: labels, notation: nil)
        case .deinit:
          self = .function(name: "deinit", labels: [], notation: nil)
        case .fun:
          if let name = program.ast[decl].identifier?.value {
            self = .function(
              name: name, labels: labels, notation: program.ast[decl].notation?.value)
          } else {
            self = .lambda(decl)
          }
        }

      case .methodImplDecl:
        let decl = NodeID<MethodImplDecl>(rawValue: decl.rawValue)
        self = .methodImpl(program.ast[decl].introducer.value)

      case .productTypeDecl:
        let decl = NodeID<ProductTypeDecl>(rawValue: decl.rawValue)
        self = .product(program.ast[decl].name)

      default:
        return nil
      }
    }

    /// A mangled description of this component.
    public var mangled: String {
      switch self {
      case .conformance(let target, let trait):
        return "C\(target)\(trait.mangled)"

      case .extension(let target):
        return "E\(target)"

      case .function(let name, let labels, let notation):
        let labels = labels.map({ $0.mangled }).joined()
        if let n = notation {
          return "O\(String(describing: n).mangled)\(name.mangled)\(labels.count)\(labels)a"
        } else {
          return "F\(name.mangled)\(labels.count)\(labels)a"
        }

      case .methodImpl(let introducer):
        switch introducer {
        case .let  : return "Il"
        case .inout: return "Ii"
        case .set  : return "Ia"
        case .sink : return "Is"
        }

      case .module(let name):
        return "M\(name.mangled)"

      case .namespace(let name):
        return "N\(name.mangled)"

      case .lambda(let discriminator):
        return "L\(discriminator.rawValue)"

      case .product(let name):
        return "P\(name.mangled)"

      case .subscript(let name, let labels):
        let ls = labels.map({ $0.mangled }).joined()
        return "S\(name.mangled)\(labels.count)\(ls)"

      case .subscriptImpl(let introducer):
        switch introducer {
        case .let   : return "Il"
        case .inout : return "Ii"
        case .set   : return "Ia"
        case .sink  : return "Is"
        }

      case .trait(let name):
        return "N\(name.mangled)"
      }
    }

  }

  /// The constituents of the locator.
  public let components: [Component]

<<<<<<< HEAD
  /// Creates a locator identifying `decl` in `program`.
  public init<T: DeclID>(identifying decl: T, in program: TypedProgram) {
    components = [Component(identifying: decl, in: program)!]

    if let parent = program.scopeHierarchy.container[decl] {
      for scopeID in program.scopeHierarchy.scopesToRoot(from: parent) {
        if let component = Component(identifying: scopeID, in: program) {
=======
  /// Creates a locator identifying `declID` given an AST and its scope hierarchy.
  public init<T: DeclID>(
    identifying declID: T,
    in ast: AST,
    withScopeHierarchy scopeHierarchy: ScopeHierarchy,
    withDeclTypes declTypes: DeclProperty<Type>
  ) {
    let last = Component(
      identifying: declID,
      in: ast,
      withScopeHierarchy: scopeHierarchy,
      withDeclTypes: declTypes)!
    var components = [last]

    if let parent = scopeHierarchy.container[declID] {
      for scopeID in scopeHierarchy.scopesToRoot(from: parent) {
        if let component = Component(
          identifying: scopeID,
          in: ast,
          withScopeHierarchy: scopeHierarchy,
          withDeclTypes: declTypes)
        {
>>>>>>> c3bfcf17
          components.append(component)
        }
      }
    }

    components.reverse()
    self.components = components
  }

  /// The locator's value encoded as a string.
  public var mangled: String {
    components.lazy.map({ $0.mangled }).joined()
  }

}

extension DeclLocator: CustomStringConvertible {

  public var description: String {
    components.descriptions(joinedBy: ".")
  }

}

extension DeclLocator.Component: CustomStringConvertible {

  public var description: String {
    switch self {
    case .conformance(let target, let trait):
      return "(\(target)::\(trait)"

    case .extension(let target):
      return target.description

    case .function(let name, let labels, let notation):
      let n = notation.map(String.init(describing:)) ?? ""
      if labels.isEmpty {
        return n + name
      } else {
        return n + name + "(" + labels.lazy.map({ "\($0):" }).joined() + ")"
      }

    case .methodImpl(let introducer):
      return String(describing: introducer)

    case .module(let name):
      return name

    case .namespace(let name):
      return name

    case .lambda(let discriminator):
      return String(describing: discriminator.rawValue)

    case .product(let name):
      return name.description

    case .subscript(let name, let labels):
      if labels.isEmpty {
        return name
      } else {
        return name + "[" + labels.lazy.map({ "\($0):" }).joined() + "]"
      }

    case .subscriptImpl(let introducer):
      return String(describing: introducer)

    case .trait(let name):
      return name
    }
  }

}

extension String {

  fileprivate var mangled: String {
    // Substitute non alphanumeric character.
    var result = ""
    result.reserveCapacity(count)

    for character in self {
      if character.isMangledAllowed {
        result.append(character)
      } else {
        result.append(character.utf16.reduce(into: "u", { (u, point) in
          u += String(point, radix: 16)
        }))
      }
    }

    return String(describing: result.count) + result
  }

}

extension Character {

  /// Indicates whether the character is allowed to appear in a mangled identifier.
  fileprivate var isMangledAllowed: Bool {
    guard let code = asciiValue else { return false }
    return (0x61 ... 0x7a).contains(code) // a ... z
        || (0x41 ... 0x5a).contains(code) // A ... Z
        || (0x30 ... 0x39).contains(code) // 0 ... 9
        || (0x5f == code)                 // _
  }

}<|MERGE_RESOLUTION|>--- conflicted
+++ resolved
@@ -133,7 +133,6 @@
   /// The constituents of the locator.
   public let components: [Component]
 
-<<<<<<< HEAD
   /// Creates a locator identifying `decl` in `program`.
   public init<T: DeclID>(identifying decl: T, in program: TypedProgram) {
     components = [Component(identifying: decl, in: program)!]
@@ -141,30 +140,6 @@
     if let parent = program.scopeHierarchy.container[decl] {
       for scopeID in program.scopeHierarchy.scopesToRoot(from: parent) {
         if let component = Component(identifying: scopeID, in: program) {
-=======
-  /// Creates a locator identifying `declID` given an AST and its scope hierarchy.
-  public init<T: DeclID>(
-    identifying declID: T,
-    in ast: AST,
-    withScopeHierarchy scopeHierarchy: ScopeHierarchy,
-    withDeclTypes declTypes: DeclProperty<Type>
-  ) {
-    let last = Component(
-      identifying: declID,
-      in: ast,
-      withScopeHierarchy: scopeHierarchy,
-      withDeclTypes: declTypes)!
-    var components = [last]
-
-    if let parent = scopeHierarchy.container[declID] {
-      for scopeID in scopeHierarchy.scopesToRoot(from: parent) {
-        if let component = Component(
-          identifying: scopeID,
-          in: ast,
-          withScopeHierarchy: scopeHierarchy,
-          withDeclTypes: declTypes)
-        {
->>>>>>> c3bfcf17
           components.append(component)
         }
       }
