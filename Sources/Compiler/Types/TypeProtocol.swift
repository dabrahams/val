import Utils

/// A protocol describing the API of a Val type.
public protocol TypeProtocol: Hashable {

  /// A set of flags describing recursive properties.
  var flags: TypeFlags { get }

  /// Apply `transform(_:)` on the types that are part of `self`.
  func transformParts(_ transformer: (AnyType) -> TypeTransformAction) -> Self

}

extension TypeProtocol {

  /// Creates an instance with the value of `container.base` or returns `nil` if that value has
  /// a different type.
  public init?(_ container: AnyType) {
    if let t = container.base as? Self {
      self = t
    } else {
      return nil
    }
  }

  /// Creates an instance with the value of `container.base` or returns `nil` if either that value
  /// has a different type or `container` is `nil`.
  public init?(_ container: AnyType?) {
    if let t = container.flatMap(Self.init(_:)) {
      self = t
    } else {
      return nil
    }
  }

  /// Returns whether the specified flags are raised on this type.
  public subscript(fs: TypeFlags) -> Bool { flags.contains(fs) }

  /// Returns this type transformed with `transformer`.
  ///
  /// This method visits the structure of the type and calls `transformer` on each type composing
  /// that structure. The result of the call substitutes the visited type. If `transformer` returns
  /// `stepInto(t)`, `t` is visited after the substitution. Otherwise, the method directly moves to
  /// the next type in the structure.
  public func transform(_ transformer: (AnyType) -> TypeTransformAction) -> AnyType {
    switch transformer(AnyType(self)) {
    case .stepInto(let type):
      return type.transformParts(transformer)
    case .stepOver(let type):
      return type
    }
  }

  /// Applies `TypeProtocol.transform(_:)` on the types that are part of `self`.
  public func transformParts(_ transformer: (AnyType) -> TypeTransformAction) -> Self {
    // Default implementation is the identity.
    self
  }

  /// `self` with all generic parameters replaced by skolems.
  public var skolemized: AnyType {
    func _impl(type: AnyType) -> TypeTransformAction {
      switch type.base {
      case let base as AssociatedTypeType:
        return .stepOver(^SkolemType(quantifying: base))

<<<<<<< HEAD
      case let base as GenericTypeParameterType:
        return .stepOver(^SkolemType(base: base))
=======
      case let base as GenericTypeParamType:
        return .stepOver(^SkolemType(quantifying: base))
>>>>>>> f71be39c

      case is AssociatedValueType,
           is GenericValueParameterType:
        fatalError("not implemented")

      default:
        // Nothing to do if `type` isn't parameterized.
        if type[.hasGenericTypeParam] || type[.hasGenericValueParam] {
          return .stepInto(type)
        } else {
          return .stepOver(type)
        }
      }
    }

    return transform(_impl(type:))
  }

}<|MERGE_RESOLUTION|>--- conflicted
+++ resolved
@@ -64,13 +64,8 @@
       case let base as AssociatedTypeType:
         return .stepOver(^SkolemType(quantifying: base))
 
-<<<<<<< HEAD
       case let base as GenericTypeParameterType:
-        return .stepOver(^SkolemType(base: base))
-=======
-      case let base as GenericTypeParamType:
         return .stepOver(^SkolemType(quantifying: base))
->>>>>>> f71be39c
 
       case is AssociatedValueType,
            is GenericValueParameterType:
