import Utils

/// A C++ module.
public struct CXXModule {

  /// The module's declaration in Val's AST.
  public let valDecl: NodeID<ModuleDecl>

  /// The module's name.
  public let name: String

  /// The C++ functions declared in `self`.
  public private(set) var cxxFunctions: [CXXFunctionDecl] = []

  /// A table mapping val function declarations to the ID of the corresponding C++ declaration.
  private var valToCXXFunction: [NodeID<FunctionDecl>: Int] = [:]

  public init(valDecl: NodeID<ModuleDecl>, name: String) {
    self.valDecl = valDecl
    self.name = name
  }

  /// Returns the ID of the C++ function declaration corresponding to `valFunctionDecl`.
  ///
  /// - Requires: `valFunctionDecl` must be declared in `self.decl`.
  public mutating func getOrCreateFunction(
    correspondingTo valFunctionDecl: NodeID<FunctionDecl>,
    program: TypedProgram
  ) -> CXXFunctionDecl.ID {
    if let cxxFunctionDecl = valToCXXFunction[valFunctionDecl] { return cxxFunctionDecl }

    assert(program.isGlobal(valFunctionDecl))

    /// The identifier of the function.
    let identifier = CXXIdentifier(program.ast[valFunctionDecl].identifier?.value ?? "")

    // Determine the output type of the function.
    let output: CXXTypeExpr
    if identifier.description == "main" {
      // The output type of `main` must be `int`.
      output = CXXTypeExpr("int")
    } else {
      switch program.declTypes[valFunctionDecl]! {
      case .lambda(let valDeclType):
        output = CXXTypeExpr(valDeclType.output, ast: program.ast, asReturnType: true)!

      case .method:
        fatalError("not implemented")

      default:
        unreachable()
      }
    }

    // Determine the parameter types of the function.
    let paramTypes: [CallableTypeParameter]
    switch program.declTypes[valFunDecl]! {
    case .lambda(let valDeclType):
      paramTypes = valDeclType.inputs

    case .method:
      fatalError("not implemented")

    default:
      unreachable()
    }

    // Determine the parameters of the function.
    assert(paramTypes.count == program.ast[valFunDecl].parameters.count)
    var cxxParams: [CXXFunDecl.Parameter] = []
    for (i, paramID) in program.ast[valFunDecl].parameters.enumerated() {
      let name = CXXIdentifier(program.ast[paramID].name)
      let type = CXXTypeExpr(paramTypes[i].type, ast: program.ast)
      cxxParams.append(CXXFunDecl.Parameter(name, type!))
    }

    // Create the C++ function.
<<<<<<< HEAD
    let cxxFunctionDecl = cxxFunctions.count
    cxxFunctions.append(CXXFunctionDecl(identifier: identifier, output: output, parameters: []))
=======
    let cxxFunDecl = cxxFunctions.count
    cxxFunctions.append(CXXFunDecl(identifier: identifier, output: output, parameters: cxxParams))
>>>>>>> 5e140e51

    // Update the cache and return the ID of the newly created function.
    valToCXXFunction[valFunctionDecl] = cxxFunctionDecl
    return cxxFunctionDecl
  }

  // MARK: Serialization

  /// Emits the C++ header of the module.
  public func emitHeader() -> String {
    var output: String = ""

    // Emit the header guard.
    output.write("#ifndef VAL_\(name.uppercased())_\n")
    output.write("#define VAL_\(name.uppercased())_\n")
    output.write("\n")

    // Emit include clauses.
    output.write("#include <variant>\n")
    output.write("\n")

    // Create a namespace for the entire module.
    output.write("namespace \(name) {\n\n")

    // Emit top-level functions.
    for decl in cxxFunctions {
      decl.writeForwardDeclaration(into: &output)
      output.write("\n")
    }

    output.write("\n}\n\n")  // module namespace
    output.write("#endif\n") // header guard

    return output
  }

  /// Emits the C++ implementation of the module.
  public func emitSource() -> String {
    var output: String = ""

    // Emit include clauses.
    output.write("#include \"\(name).h\"\n")
    output.write("\n")

    // Create a namespace for the entire module.
    output.write("namespace \(name) {\n\n")

    // Emit top-level functions.
    for decl in cxxFunctions {
      decl.writeDefinition(into: &output)
      output.write("\n")
    }

    output.write("\n}\n") // module namespace

    return output
  }

}<|MERGE_RESOLUTION|>--- conflicted
+++ resolved
@@ -54,7 +54,7 @@
 
     // Determine the parameter types of the function.
     let paramTypes: [CallableTypeParameter]
-    switch program.declTypes[valFunDecl]! {
+    switch program.declTypes[valFunctionDecl]! {
     case .lambda(let valDeclType):
       paramTypes = valDeclType.inputs
 
@@ -66,22 +66,20 @@
     }
 
     // Determine the parameters of the function.
-    assert(paramTypes.count == program.ast[valFunDecl].parameters.count)
-    var cxxParams: [CXXFunDecl.Parameter] = []
-    for (i, paramID) in program.ast[valFunDecl].parameters.enumerated() {
+    assert(paramTypes.count == program.ast[valFunctionDecl].parameters.count)
+    var cxxParams: [CXXFunctionDecl.Parameter] = []
+    for (i, paramID) in program.ast[valFunctionDecl].parameters.enumerated() {
       let name = CXXIdentifier(program.ast[paramID].name)
       let type = CXXTypeExpr(paramTypes[i].type, ast: program.ast)
-      cxxParams.append(CXXFunDecl.Parameter(name, type!))
+      cxxParams.append(CXXFunctionDecl.Parameter(name, type!))
     }
 
     // Create the C++ function.
-<<<<<<< HEAD
     let cxxFunctionDecl = cxxFunctions.count
-    cxxFunctions.append(CXXFunctionDecl(identifier: identifier, output: output, parameters: []))
-=======
-    let cxxFunDecl = cxxFunctions.count
-    cxxFunctions.append(CXXFunDecl(identifier: identifier, output: output, parameters: cxxParams))
->>>>>>> 5e140e51
+    cxxFunctions.append(CXXFunctionDecl(
+      identifier: identifier,
+      output: output,
+      parameters: cxxParams))
 
     // Update the cache and return the ID of the newly created function.
     valToCXXFunction[valFunctionDecl] = cxxFunctionDecl
