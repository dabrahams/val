/// A buffer of elements stored in a contiguous region of memory, whose size is determined at
/// instance creation.
<<<<<<< HEAD
///
/// - Warning: The deinitializer of `DynamicBuffer` does not deinitialize the elements that may
///   be stored in its payload. You must ensure that they are propertly deinitialized before
///   `deinit` is called.
public type DynamicBuffer<Header, Element>: Deinitializable {
=======
public type DynamicBuffer<Header: Deinitializable, Element>: Deinitializable {
>>>>>>> 197c149b

  /// The description of payloads in `DynamicBuffer`s.
  typealias BufferHeader = {
    capacity: Int,
    payload_header: Header
  }

  /// Returns the number of bytes from a base pointer to the payload in instances of `Self`.
  static fun payload_offset() -> Int {
    let a = MemoryLayout<Element>.alignment()
    let s = MemoryLayout<BufferHeader>.size()
    return s + (a - s % a)
  }

  /// A pointer to the base of the buffer's out-of-line storage.
  ///
  /// A null value denotes an empty buffer. Otherwise, `storage` points at an instance of
  /// `BufferHeader` that is followed by a region capable of storing at most `self.capacity`
  /// instances of `Element`, offset to satisfy `Element`'s alignment requirement'.
  var storage: PointerToMutable<Never>

  /// Creates an empty instance.
  public init() {
    &storage = .null()
  }

  /// Creates an instance for storing `capacity` instances of `Element` and calling `init_header`
  /// to initialize a `Header`.
  public init<E>(
    capacity: Int,
    initializing_header_with init_header: [E](set Header) -> Void
  ) {
    &storage = .allocate_bytes(
      count: Self.payload_offset() + capacity * MemoryLayout<Element>.stride(),
      aligned_at: MemoryLayout<BufferHeader>.alignment())
  }

  /// Deinitializes `self`.
  ///
  /// - Requires: No element is stored in `self`.
  public fun deinit() sink {
    storage.deallocate()
  }

  /// The number of elements that can be stored in `self`.
  public fun capacity() -> Int {
<<<<<<< HEAD
    if storage == MutableRawPointer.null() {
      return 0
    }

    let p = Pointer<BufferHeader>(storage)
    return p.with_pointee(fun (_ h: BufferHeader) -> Int {
      h.0.copy()
    })
=======
    let p = PointerToMutable<BufferHeader>(type_punning: storage)
    return p.unsafe[].0.copy()
>>>>>>> 197c149b
  }

}<|MERGE_RESOLUTION|>--- conflicted
+++ resolved
@@ -1,14 +1,10 @@
 /// A buffer of elements stored in a contiguous region of memory, whose size is determined at
 /// instance creation.
-<<<<<<< HEAD
 ///
 /// - Warning: The deinitializer of `DynamicBuffer` does not deinitialize the elements that may
 ///   be stored in its payload. You must ensure that they are propertly deinitialized before
 ///   `deinit` is called.
-public type DynamicBuffer<Header, Element>: Deinitializable {
-=======
 public type DynamicBuffer<Header: Deinitializable, Element>: Deinitializable {
->>>>>>> 197c149b
 
   /// The description of payloads in `DynamicBuffer`s.
   typealias BufferHeader = {
@@ -55,19 +51,12 @@
 
   /// The number of elements that can be stored in `self`.
   public fun capacity() -> Int {
-<<<<<<< HEAD
-    if storage == MutableRawPointer.null() {
+    if storage == PointerToMutable.null() {
       return 0
     }
 
-    let p = Pointer<BufferHeader>(storage)
-    return p.with_pointee(fun (_ h: BufferHeader) -> Int {
-      h.0.copy()
-    })
-=======
     let p = PointerToMutable<BufferHeader>(type_punning: storage)
     return p.unsafe[].0.copy()
->>>>>>> 197c149b
   }
 
 }